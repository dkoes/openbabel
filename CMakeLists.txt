--- conflicted
+++ resolved
@@ -478,11 +478,7 @@
 #cjh
 
 
-<<<<<<< HEAD
-find_package(Boost)
-=======
 find_package(Boost COMPONENTS filesystem iostreams unit_test_framework)
->>>>>>> d62ebce4
 if(Boost_FOUND AND BUILD_SHARED)
     include_directories(${Boost_INCLUDE_DIRS} ${Boost_INCLUDE_DIR})
     option(WITH_MAEPARSER "Build Maestro support" ON)
