"""Test OpenBabel executables from Python

Note: Python bindings not used

On Windows or Linux, you can run these tests at the commandline
in the build folder with:
"C:\Program Files\CMake 2.6\bin\ctest.exe" -C CTestTestfile.cmake
                                           -R pytest -VV

You could also "chdir" into build/test and run the test file directly:
python ../../test/testbabel.py

In both cases, the test file is run directly from the source folder,
and so you can quickly develop the tests and try them out.
"""

import os
import re
import sys
import unittest

from subprocess import CalledProcessError, Popen, PIPE, check_output, STDOUT

def run_exec(*args):
    """Run one of OpenBabel's executables

    With two arguments (stdin, commandline) it pipes
    the stdin through the executable.

    Example: run_exec("CC(=O)Cl", "obabel -ismi -oinchi")

    Return a tuple (stdout, stderr)
    """
    if len(args) == 2:
        text, commandline = args
    elif len(args) == 1:
        text, commandline = "", args[0]
    else:
        raise Exception("One or two arguments expected")

    if sys.platform.startswith("win"):
        broken = commandline.split()
        exe = executable(broken[0])
    else:
        broken = commandline.encode().split()
        exe = executable(broken[0].decode())
    # Note that bufsize = -1 means default buffering
    # Without this, it's unbuffered and it takes 10x longer on MacOSX
    if text:
        p = Popen([exe] + broken[1:],
                  stdin=PIPE, stdout=PIPE, stderr=PIPE, bufsize=1)
        stdout, stderr = p.communicate(text.encode())
    else:
        p = Popen([exe] + broken[1:],
                  stdout=PIPE, stderr=PIPE, bufsize=-1)
        stdout, stderr = p.communicate()

    if p.returncode and len(stderr) == 0:
        #should never exit with an error without an error message
        raise CalledProcessError(p.returncode,commandline,stdout.decode())
    return stdout.decode(), stderr.decode()

def executable(name):
    """Return the full path to an executable"""
    suffix = ""
    folder = "bin"
    if sys.platform == "win32":
        suffix = ".exe"
        folder = os.path.join(folder, "Release")
    return os.path.join("..", folder, name + suffix)

def log(text):
    """Convenience function for debugging tests

    The log file (log.txt) is created in build/test
    """
    with open("log.txt", "a") as output:
        output.write(text + "\n")

class BaseTest(unittest.TestCase):
    """A base class for test classes that adds additional
    test methods"""

    def canFindExecutable(self, name):
        fullpath = executable(name)
        self.assertTrue(os.path.isfile(fullpath),
                        "'%s' executable not found at %s" % (name, fullpath))

    def canFindFile(self, filename):
        self.assertTrue(os.path.isfile(filename),
                        "Cannot find the file '%s'" % filename)

    def getTestFile(self, filename):
        here = sys.path[0]
        fullpath = os.path.join(here, "files", filename)
        self.canFindFile(fullpath)
        return fullpath

    def assertConverted(self, stderr, N):
        """Assert that N molecules were converted."""
        pat = "(-?\d.*) molecule(?:s?) converted"
        lines = stderr.split("\n")
        convertedline =  [line for line in lines if re.match(pat, line)]
        if len(convertedline) == 0:
            self.fail("Cannot find the number of molecules converted")
        conversion_no = int(re.findall(pat, convertedline[0])[0])
        self.assertEqual(N, conversion_no,
                         "Number of molecules converted is %d "
                         "but should be %d" % (conversion_no, N))

class TestOBabel(BaseTest):
    """A series of tests relating to the obabel executable"""

    def testNoInput(self):
        """Ensure that this does not segfault (PR#1818)"""
        self.canFindExecutable("obabel")
        output, error = run_exec("obabel -i")
        self.assertTrue(len(output) > 1, "Did not generate output")
        self.assertTrue(len(error) > 1, "Did not generate error message")

    def testShortOutfileName(self):
        # Test that -O can handle short file names
        # if not the command will show warning on 2D coords
        self.canFindExecutable("obabel")
        _, errormsg = run_exec("CCC", "obabel -ismi -omol -Otf --gen2D")
        self.assertFalse("No 2D or 3D coordinates" in errormsg)

    def testSMItoInChI(self):
        self.canFindExecutable("obabel")
        output, error = run_exec("CC(=O)Cl", "obabel -ismi -oinchi")
        self.assertEqual(output.rstrip(), "InChI=1S/C2H3ClO/c1-2(3)4/h1H3")

    def testRSMItoRSMI(self):
        # Check possible combinations of missing rxn components
        data = ["O>N>S", "O>>S", "O>N>", "O>>",
                ">N>S", ">>S", ">>"]
        for rsmi in data:
            output, error = run_exec('obabel -:%s -irsmi -orsmi' % rsmi)
            self.assertEqual(output.rstrip(), rsmi)
        # Check handling of invalid rxn components
        data = ["Noel>N>S", "O>Noel>S", "O>N>Noel"]
        errors = ["reactant", "agent", "product"]
        for rsmi, error in zip(data, errors):
            output, errormsg = run_exec('obabel -:%s -irsmi -orsmi' % rsmi)
            self.assertTrue(error in errormsg)

    def sort(self, rsmi):
        # TODO: Change OBMol.Separate to preserve the order. This
        # function shouldn't be necessary.
        tmp = rsmi.split(">")
        r = ".".join(sorted(tmp[0].split(".")))
        p = ".".join(sorted(tmp[2].split(".")))
        return "%s>%s>%s" % (r, tmp[1], p)

    def testRingClosures(self):
        # Test positives
        data = ["c1ccccc1", "c%11ccccc%11", "c%(1)ccccc%(1)", "c%(51)ccccc%51",
                "c%(99999)ccccc%(99999)"]
        for smi in data:
            output, error = run_exec("obabel -:%s -osmi" % smi)
            self.assertEqual("c1ccccc1", output.rstrip())
        # Test negatives
        data = ["c%1ccccc%1", "c%a1cccc%a1", "c%(a1)ccccc%(a1)",
                "c%(000001)ccccc%(000001)", "c%(51)ccccc%(15)"]
        for smi in data:
            output, error = run_exec("obabel -:%s -osmi" % smi)
            self.assertTrue("0 molecules converted" in error)
        # Now test writing of %(NNN) notation
        output, error = run_exec("obabel %s -osmi" % self.getTestFile("102Uridine.smi"))
        self.assertTrue("%(100)" in output)

    def testPDBQT(self):
        self.canFindExecutable("obabel")
        pdb = '''ATOM     77  N   TYR A   5      35.078  50.693  67.193  1.00  0.00           N  
ATOM     78  CA  TYR A   5      35.195  51.589  66.041  1.00  0.00           C  
ATOM     79  C   TYR A   5      33.792  51.581  65.423  1.00  0.00           C  
ATOM     80  O   TYR A   5      33.362  50.580  64.852  1.00  0.00           O  
ATOM     81  CB  TYR A   5      36.233  51.055  65.045  1.00  0.00           C  
ATOM     82  CG  TYR A   5      36.534  51.990  63.891  1.00  0.00           C  
ATOM     83  CD1 TYR A   5      37.369  53.085  64.053  1.00  0.00           C  
ATOM     84  CD2 TYR A   5      35.949  51.786  62.644  1.00  0.00           C  
ATOM     85  CE1 TYR A   5      37.618  53.971  62.993  1.00  0.00           C  
ATOM     86  CE2 TYR A   5      36.180  52.653  61.580  1.00  0.00           C  
ATOM     87  CZ  TYR A   5      37.010  53.742  61.763  1.00  0.00           C  
ATOM     88  OH  TYR A   5      37.199  54.607  60.730  1.00  0.00           O  
ATOM     89  H   TYR A   5      35.302  49.703  67.057  1.00  0.00           H  
ATOM     90  HA  TYR A   5      35.457  52.597  66.383  1.00  0.00           H  
ATOM     91  HB2 TYR A   5      35.921  50.094  64.629  1.00  0.00           H  
ATOM     92  HB3 TYR A   5      37.173  50.847  65.572  1.00  0.00           H  
ATOM     93  HD1 TYR A   5      37.853  53.262  65.012  1.00  0.00           H  
ATOM     94  HD2 TYR A   5      35.274  50.955  62.515  1.00  0.00           H  
ATOM     95  HE1 TYR A   5      38.313  54.794  63.081  1.00  0.00           H  
ATOM     96  HE2 TYR A   5      35.711  52.433  60.627  1.00  0.00           H  
ATOM     97  HH  TYR A   5      36.875  54.171  59.926  1.00  0.00           H  
END
'''
        pdbqt = '''REMARK  Name = 
REMARK  5 active torsions:
REMARK  status: ('A' for Active; 'I' for Inactive)
REMARK    1  A    between atoms: N_1  and  CA_2
REMARK    2  A    between atoms: CA_2  and  C_3
REMARK    3  A    between atoms: CA_2  and  CB_5
REMARK    4  A    between atoms: CB_5  and  CG_6
REMARK    5  A    between atoms: CZ_11  and  OH_12
REMARK                            x       y       z     vdW  Elec       q    Type
REMARK                         _______ _______ _______ _____ _____    ______ ____
ROOT
ATOM      1  CG  TYR A   5      36.534  51.990  63.891  0.00  0.00    +0.000 A 
ATOM      2  CD1 TYR A   5      37.369  53.085  64.053  0.00  0.00    +0.000 A 
ATOM      3  CD2 TYR A   5      35.949  51.786  62.644  0.00  0.00    +0.000 A 
ATOM      4  CE1 TYR A   5      37.618  53.971  62.993  0.00  0.00    +0.000 A 
ATOM      5  CE2 TYR A   5      36.180  52.653  61.580  0.00  0.00    +0.000 A 
ATOM      6  CZ  TYR A   5      37.010  53.742  61.763  0.00  0.00    +0.000 A 
ENDROOT
BRANCH   6   7
ATOM      7  OH  TYR A   5      37.199  54.607  60.730  0.00  0.00    +0.000 OA
ATOM      8  HH  TYR A   5      36.875  54.171  59.926  0.00  0.00    +0.000 HD
ENDBRANCH   6   7
BRANCH   1   9
ATOM      9  CB  TYR A   5      36.233  51.055  65.045  0.00  0.00    +0.000 C 
BRANCH   9  10
ATOM     10  CA  TYR A   5      35.195  51.589  66.041  0.00  0.00    +0.000 C 
BRANCH  10  11
ATOM     11  N   TYR A   5      35.078  50.693  67.193  0.00  0.00    +0.000 NA
ATOM     12  H   TYR A   5      35.302  49.703  67.057  0.00  0.00    +0.000 HD
ENDBRANCH  10  11
BRANCH  10  13
ATOM     13  C   TYR A   5      33.792  51.581  65.423  0.00  0.00    +0.000 C 
ATOM     14  O   TYR A   5      33.362  50.580  64.852  0.00  0.00    +0.000 OA
ENDBRANCH  10  13
ENDBRANCH   9  10
ENDBRANCH   1   9
TORSDOF 5
'''
        output, error = run_exec(pdb, "obabel -ipdb -opdbqt")
        self.assertEqual(output.replace("\r", ""), pdbqt.replace("\r", ""))

    def testMissingPlugins(self):
        if sys.platform.startswith("win32"):
            return
        libdir = os.environ.pop("BABEL_LIBDIR", None)
        os.environ["BABEL_LIBDIR"] = ""

        obabel = executable("obabel")
        with self.assertRaises(CalledProcessError) as cm:
            check_output('%s -:C -osmi' % obabel, shell=True, stderr=STDOUT, universal_newlines=True)
        msg = cm.exception.output
        if libdir:
            os.environ["BABEL_LIBDIR"] = libdir
        else:
            os.environ.pop("BABEL_LIBDIR")

        self.assertTrue('BABEL_LIBDIR' in msg)

    def testCOFtoCAN(self):
        self.canFindExecutable("obabel")
        listCOFnames = [
                'culgi_00',
                'culgi_01',
                'culgi_02',
                'culgi_03',
                'culgi_04',
                'culgi_05',
                'culgi_06',
                'culgi_07',
                'culgi_08',
                'culgi_09',
                'culgi_10',
                'culgi_11',
                ]
        listCANexpected = [
                '[O-]C(=O)Cc1cccc2c1oc1c(C)c(C)ccc1c2=O',
                'C=Cc1c[nH]c(=O)[nH]c1=O',
                'C[C@@H](Cc1ccc(cc1)I)[NH2+]C(C)C',
                '[NH3+]C[C@@H]1O[C@@H](Cc2c1ccc(c2O)O)[C@]12C[C@H]3C[C@@H](C2)C[C@@H](C1)C3',
                '[O-]C(=O)[C@H](CCCNC(=[NH2+])N)[NH3+]',
                'ClC(=O)C(C)(C)C',
                'CC#CCOC(=O)c1c(C)nc2c(c1N)c1CC[C@H](Cc1s2)O',
                'OC[C@H]1O[C@H](C[C@@H]1F)n1ccc(=O)[nH]c1=O',
                'OC[C@H]1O[C@H]([C@@H]([C@@H]1O)O)n1cnc2c1ncnc2N[C@H]1CCC[C@@H]1O',
                '[O-]C(=O)CC[C@H]([NH3+])C=C',
                'O=[S@@](c1nc2c([nH]1)cccc2)Cc1nccc(c1C)OCC(F)(F)F',
                'C#C[C@]1(O)CC[C@@H]2[C@]1(C)CC[C@H]1[C@H]2CCc2c1ccc(c2)O',
                ]
        for cofname, CAN in zip(listCOFnames, listCANexpected):
            coffilename = cofname + '.cof'
            if(cofname == 'culgi_06'):
                cofname = 'mol24' # Special case: 'internal name' not the same as file name
            coffile = self.getTestFile(coffilename)
            cansmi = CAN + '\t' + cofname # Expected SMILES line plus molecule name
            output, error = run_exec( "obabel -icof -ocan %s" % coffile)
            self.assertEqual(output.rstrip('\r\n'), cansmi)

    def testCOFtoMOL(self):
        self.canFindExecutable("obabel")
        listCOFnames = [
                'culgi_00',
                'culgi_01',
                'culgi_02',
                'culgi_03',
                'culgi_04',
                'culgi_05',
                'culgi_06',
                'culgi_07',
                'culgi_08',
                'culgi_09',
                'culgi_10',
                'culgi_11',
                ]
        for cofname in listCOFnames:
            coffilename = cofname + '.cof'
            if(cofname == 'culgi_06'):
                cofname = 'mol24'
            coffile = self.getTestFile(coffilename)
            output, error = run_exec( "obabel -icof -omol %s" % coffile)
            molfilename = cofname + '.mol'
            molfile = self.getTestFile(molfilename)

            # Chop up the output and the baseline files into single lines
            # Skip first two lines: first line contains Culgi version,
            # second line contains OpenBabel ID/hash
            with open(molfile, "r") as molfilehandle:
                moldata = molfilehandle.readlines()[2:]
            outdata = output.splitlines()[2:]
            self.assertEqual(len(outdata), len(moldata))
            for outline, molline in zip(outdata, moldata):
                self.assertEqual(outline.rstrip('\r\n'), molline.rstrip('\r\n'))

    def testMOLtoCOF(self):
        self.canFindExecutable("obabel")
        listMOLnames = [
                'culgi_00',
                'culgi_01',
                'culgi_02',
                'culgi_03',
                'culgi_04',
                'culgi_05',
                'mol24',
                'culgi_07',
                'culgi_08',
                'culgi_09',
                'culgi_10',
                'culgi_11',
                ]
        for molname in listMOLnames:
            molfilename = molname + '.mol'
            coffilename = molname + '_from_mol.cof'
            coffile = self.getTestFile(coffilename)
            molfile = self.getTestFile(molfilename)
            output, error = run_exec( "obabel -imol -ocof %s --partialcharge none" % molfile)

            # Chop up the output and the baseline files into single lines
            # Skip first three lines: first line contains Culgi version,
            # next two lines contain comment
            with open(coffile, "r") as coffilehandle:
                cofdata = coffilehandle.readlines()[3:]
            outdata = output.splitlines()[3:]
            self.assertEqual(len(outdata), len(cofdata))
            for outline, cofline in zip(outdata, cofdata):
                self.assertEqual(outline.rstrip('\r\n'), cofline.rstrip('\r\n'))

    def testCOFtoMOL2(self):
        self.canFindExecutable("obabel")
        listCOFnames = [
                'culgi_00',
                'culgi_01',
                'culgi_02',
                'culgi_03',
                'culgi_04',
                'culgi_05',
                'culgi_06',
                'culgi_07',
                'culgi_08',
                'culgi_09',
                'culgi_10',
                'culgi_11',
                ]
        for cofname in listCOFnames:
            coffilename = cofname + '.cof'
            if(cofname == 'culgi_06'):
                cofname = 'mol24'
            coffile = self.getTestFile(coffilename)
            output, error = run_exec( "obabel -icof -omol2 %s" % coffile)
            mol2filename = cofname + '.mol2'
            mol2file = self.getTestFile(mol2filename)

            # Chop up the output and the baseline files into single lines
            with open(mol2file, "r") as mol2filehandle:
                mol2data = mol2filehandle.readlines()
            outdata = output.splitlines()
            self.assertEqual(len(outdata), len(mol2data))
            for outline, mol2line in zip(outdata, mol2data):
                self.assertEqual(outline.rstrip('\r\n'), mol2line.rstrip('\r\n'))

    def testMOL2toCOF(self):
        self.canFindExecutable("obabel")
        listMOL2names = [
                'culgi_00',
                'culgi_01',
                'culgi_02',
                'culgi_03',
                'culgi_04',
                'culgi_05',
                'mol24',
                'culgi_07',
                'culgi_08',
                'culgi_09',
                'culgi_10',
                'culgi_11',
                ]
        for mol2name in listMOL2names:
            mol2filename = mol2name + '.mol2'
            coffilename = mol2name + '_from_mol2.cof'
            coffile = self.getTestFile(coffilename)
            mol2file = self.getTestFile(mol2filename)
            output, error = run_exec( "obabel -imol2 -ocof %s" % mol2file)

            # Chop up the output and the baseline files into single lines
            # Skip first three lines: first line contains Culgi version,
            # next two lines contain comment
            with open(coffile, "r") as coffilehandle:
                cofdata = coffilehandle.readlines()[3:]
            outdata = output.splitlines()[3:]
            self.assertEqual(len(outdata), len(cofdata))
            for outline, cofline in zip(outdata, cofdata):
                self.assertEqual(outline.rstrip('\r\n'), cofline.rstrip('\r\n'))

    def testReadMOL2(self):
        '''This is a regression test for a segfault, but could put
        other mol2 test here'''
        mol2file = self.getTestFile('5sun_protein.mol2')
        outputerr = run_exec( "obabel -imol2 %s -osdf" % mol2file)
        self.assertTrue(len(outputerr[0]) > 0, "Did not generate output")

<<<<<<< HEAD
    def testXYZazete(self):
        '''This is a regression test for a bug reported by Madeleine Walz
        on the openbabel-devel list.  Given a file format without bond orders,
        the bond orders for azete were not being correctly inferred.'''
        self.canFindExecutable("obabel")
        xyz = '''7

N          2.78347       -0.65317       -0.45845
C          2.69876        1.26920       -0.07255
C          3.48123        0.26482        0.36016
C          2.03055        0.28009       -0.87887
H          2.63915        2.32997        0.12878
H          4.31353        0.16434        1.05148
H          1.18818        0.42748       -1.56337
'''
        mol2 = '''@<TRIPOS>MOLECULE
azete.xyz
 7 7 0 0 0
=======
    def testXYZph(self):
        '''This is a bug report from Stefano Forli on the openbabel-devel list.
        When applying the pH model to an xyz file an extra hydrogen is added'''
        self.canFindExecutable("obabel")
        xyz = '''8
*****
C          1.04210        0.04810        0.07080
N          2.49960        0.04810        0.07080
H          0.66220        1.07950        0.23570
H          0.66220       -0.61040        0.88150
H          0.66220       -0.32470       -0.90480
H          2.84760        0.40010        0.99180
H          2.84760        0.66970       -0.69450
H          2.84760       -0.92540       -0.08490
'''
        mol2 = '''@<TRIPOS>MOLECULE
*****
 8 7 0 0 0
>>>>>>> 0c5b83e9
SMALL
GASTEIGER

@<TRIPOS>ATOM
<<<<<<< HEAD
      1 N           2.7835   -0.6532   -0.4585 N.2     1  UNL1       -0.2632
      2 C           2.6988    1.2692   -0.0726 C.2     1  UNL1       -0.0255
      3 C           3.4812    0.2648    0.3602 C.2     1  UNL1        0.0290
      4 C           2.0305    0.2801   -0.8789 C.2     1  UNL1        0.0290
      5 H           2.6391    2.3300    0.1288 H       1  UNL1        0.0648
      6 H           4.3135    0.1643    1.0515 H       1  UNL1        0.0830
      7 H           1.1882    0.4275   -1.5634 H       1  UNL1        0.0830
@<TRIPOS>BOND
     1     7     4    1
     2     4     1    2
     3     4     2    1
     4     1     3    1
     5     2     5    1
     6     2     3    2
     7     3     6    1
'''
        output, error = run_exec(pdb, "obabel -ixyz -omol2")
        self.maxDiff = None
        self.assertEqual(output.replace("\r", ""), mol2.replace("\r", ""))
=======
      1 C           1.0421    0.0481    0.0708 C.3     1  UNL1       -0.0466
      2 N           2.4996    0.0481    0.0708 N.4     1  UNL1        0.2163
      3 H           0.6854    0.9091    0.5965 H       1  UNL1        0.0776
      4 H           0.6854   -0.8377    0.5536 H       1  UNL1        0.0776
      5 H           0.6854    0.0728   -0.9377 H       1  UNL1        0.0776
      6 H           2.8396    0.0245    1.0322 H       1  UNL1        0.1991
      7 H           2.8396    0.8925   -0.3895 H       1  UNL1        0.1991
      8 H           2.8396   -0.7727   -0.4303 H       1  UNL1        0.1991
@<TRIPOS>UNITY_ATOM_ATTR
2 1
charge 1
@<TRIPOS>BOND
     1     1     2    1
     2     1     3    1
     3     1     4    1
     4     1     5    1
     5     2     6    1
     6     2     7    1
     7     2     8    1
'''
        output, error = run_exec(xyz, "obabel -ixyz -p7 -omol2")
        self.maxDiff = None
        # mol2 displays element twice
        self.assertEqual(output.count('H'), 12)
>>>>>>> 0c5b83e9

if __name__ == "__main__":
    unittest.main()<|MERGE_RESOLUTION|>--- conflicted
+++ resolved
@@ -432,14 +432,12 @@
         outputerr = run_exec( "obabel -imol2 %s -osdf" % mol2file)
         self.assertTrue(len(outputerr[0]) > 0, "Did not generate output")
 
-<<<<<<< HEAD
     def testXYZazete(self):
         '''This is a regression test for a bug reported by Madeleine Walz
         on the openbabel-devel list.  Given a file format without bond orders,
         the bond orders for azete were not being correctly inferred.'''
         self.canFindExecutable("obabel")
         xyz = '''7
-
 N          2.78347       -0.65317       -0.45845
 C          2.69876        1.26920       -0.07255
 C          3.48123        0.26482        0.36016
@@ -451,31 +449,9 @@
         mol2 = '''@<TRIPOS>MOLECULE
 azete.xyz
  7 7 0 0 0
-=======
-    def testXYZph(self):
-        '''This is a bug report from Stefano Forli on the openbabel-devel list.
-        When applying the pH model to an xyz file an extra hydrogen is added'''
-        self.canFindExecutable("obabel")
-        xyz = '''8
-*****
-C          1.04210        0.04810        0.07080
-N          2.49960        0.04810        0.07080
-H          0.66220        1.07950        0.23570
-H          0.66220       -0.61040        0.88150
-H          0.66220       -0.32470       -0.90480
-H          2.84760        0.40010        0.99180
-H          2.84760        0.66970       -0.69450
-H          2.84760       -0.92540       -0.08490
-'''
-        mol2 = '''@<TRIPOS>MOLECULE
-*****
- 8 7 0 0 0
->>>>>>> 0c5b83e9
 SMALL
 GASTEIGER
-
 @<TRIPOS>ATOM
-<<<<<<< HEAD
       1 N           2.7835   -0.6532   -0.4585 N.2     1  UNL1       -0.2632
       2 C           2.6988    1.2692   -0.0726 C.2     1  UNL1       -0.0255
       3 C           3.4812    0.2648    0.3602 C.2     1  UNL1        0.0290
@@ -495,7 +471,29 @@
         output, error = run_exec(pdb, "obabel -ixyz -omol2")
         self.maxDiff = None
         self.assertEqual(output.replace("\r", ""), mol2.replace("\r", ""))
-=======
+
+    def testXYZph(self):
+        '''This is a bug report from Stefano Forli on the openbabel-devel list.
+        When applying the pH model to an xyz file an extra hydrogen is added'''
+        self.canFindExecutable("obabel")
+        xyz = '''8
+*****
+C          1.04210        0.04810        0.07080
+N          2.49960        0.04810        0.07080
+H          0.66220        1.07950        0.23570
+H          0.66220       -0.61040        0.88150
+H          0.66220       -0.32470       -0.90480
+H          2.84760        0.40010        0.99180
+H          2.84760        0.66970       -0.69450
+H          2.84760       -0.92540       -0.08490
+'''
+        mol2 = '''@<TRIPOS>MOLECULE
+*****
+ 8 7 0 0 0
+SMALL
+GASTEIGER
+
+@<TRIPOS>ATOM
       1 C           1.0421    0.0481    0.0708 C.3     1  UNL1       -0.0466
       2 N           2.4996    0.0481    0.0708 N.4     1  UNL1        0.2163
       3 H           0.6854    0.9091    0.5965 H       1  UNL1        0.0776
@@ -520,7 +518,6 @@
         self.maxDiff = None
         # mol2 displays element twice
         self.assertEqual(output.count('H'), 12)
->>>>>>> 0c5b83e9
 
 if __name__ == "__main__":
     unittest.main()