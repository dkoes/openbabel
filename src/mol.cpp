/********************************************************************** 
mol.cpp - Handle molecules.

Copyright (C) 1998-2001 by OpenEye Scientific Software, Inc.
Some portions Copyright (C) 2001-2008 by Geoffrey R. Hutchison
Some portions Copyright (C) 2003 by Michael Banck

This file is part of the Open Babel project.
For more information, see <http://openbabel.org/>

This program is free software; you can redistribute it and/or modify
it under the terms of the GNU General Public License as published by
the Free Software Foundation version 2 of the License.

This program is distributed in the hope that it will be useful,
but WITHOUT ANY WARRANTY; without even the implied warranty of
MERCHANTABILITY or FITNESS FOR A PARTICULAR PURPOSE.  See the
GNU General Public License for more details.
***********************************************************************/
#include <openbabel/babelconfig.h>

#include <openbabel/mol.h>
#include <openbabel/rotamer.h>
#include <openbabel/phmodel.h>
#include <openbabel/atomclass.h>
#include <openbabel/bondtyper.h>
#include <openbabel/builder.h>
#include <openbabel/math/matrix3x3.h>

#include <openbabel/stereo/tetrahedral.h>
#include <openbabel/stereo/cistrans.h>

#include <sstream>
#include <set>

using namespace std;

namespace OpenBabel
{

  extern bool SwabInt;
  extern OBPhModel  phmodel;
  extern OBAromaticTyper  aromtyper;
  extern OBAtomTyper      atomtyper;
  extern OBBondTyper      bondtyper;


  /** \class OBMol mol.h <openbabel/mol.h>
      \brief Molecule Class

      The most important class in Open Babel is OBMol, or the molecule class.
      The OBMol class is designed to store all the basic information
      associated with a molecule, to make manipulations on the connection
      table of a molecule facile, and to provide member functions which
      automatically perceive information about a molecule. A guided tour
      of the OBMol class is a good place to start.

      An OBMol class can be declared:
      \code
      OBMol mol;
      \endcode

      For example:
      \code
      #include <iostream.h>

      #include <openbabel/mol.h>
      #include <openbabel/obconversion.h>
      int main(int argc,char **argv)
      {
      OBConversion conv(&cin,&cout);
      if(conv.SetInAndOutFormats("SDF","MOL2"))
      {
      OBMol mol;
      if(conv.Read(&mol))
      ...manipulate molecule

      conv->Write(&mol);
      }
      return(1);
      }
      \endcode

      will read in a molecule in SD file format from stdin
      (or the C++ equivalent cin) and write a MOL2 format file out
      to standard out. Additionally, The input and output formats can
      be altered using the OBConversion class

      Once a molecule has been read into an OBMol (or created via other methods)
      the atoms and bonds
      can be accessed by the following methods:
      \code
      OBAtom *atom;
      atom = mol.GetAtom(5); //random access of an atom
      \endcode
      or
      \code
      OBBond *bond;
      bond = mol.GetBond(14); //random access of a bond
      \endcode
      or
      \code
      FOR_ATOMS_OF_MOL(atom, mol) // iterator access (see OBMolAtomIter)
      \endcode
      or
      \code
      FOR_BONDS_OF_MOL(bond, mol) // iterator access (see OBMolBondIter)
      \endcode
      It is important to note that atom arrays currently begin at 1 and bond arrays
      begin at 0. Requesting atom 0 (\code
      OBAtom *atom = mol.GetAtom(0); \endcode
      will result in an error, but
      \code
      OBBond *bond = mol.GetBond(0);
      \endcode
      is perfectly valid.
      Note that this is expected to change in the near future to simplify coding
      and improve efficiency.

      The ambiguity of numbering issues and off-by-one errors led to the use
      of iterators in Open Babel. An iterator is essentially just a pointer, but
      when used in conjunction with Standard Template Library (STL) vectors
      it provides an unambiguous way to loop over arrays. OBMols store their
      atom and bond information in STL vectors. Since vectors are template
      based, a vector of any user defined type can be declared. OBMols declare
      vector<OBAtom*> and vector<OBBond*> to store atom and bond information.
      Iterators are then a natural way to loop over the vectors of atoms and bonds.

      A variety of predefined iterators have been created to simplify
      common looping requests (e.g., looping over all atoms in a molecule,
      bonds to a given atom, etc.)

      \code
      #include <openbabel/obiter.h>
      ...
      #define FOR_ATOMS_OF_MOL(a,m)     for( OBMolAtomIter     a(m); a; ++a )
      #define FOR_BONDS_OF_MOL(b,m)     for( OBMolBondIter     b(m); b; ++b )
      #define FOR_NBORS_OF_ATOM(a,p)    for( OBAtomAtomIter    a(p); a; ++a )
      #define FOR_BONDS_OF_ATOM(b,p)    for( OBAtomBondIter    b(p); b; ++b )
      #define FOR_RESIDUES_OF_MOL(r,m)  for( OBResidueIter     r(m); r; ++r )
      #define FOR_ATOMS_OF_RESIDUE(a,r) for( OBResidueAtomIter a(r); a; ++a )
      ...
      \endcode

      These convenience functions can be used like so:
      \code
      #include <openbabel/obiter.h>
      #include <openbabel/mol.h>

      OBMol mol;
      double exactMass = 0.0;
      FOR_ATOMS_OF_MOL(a, mol)
      {
      exactMass +=  a->GetExactMass();
      }
      \endcode

      Note that with these convenience macros, the iterator "a" (or
      whichever name you pick) is declared for you -- you do not need to
      do it beforehand.
  */

  //
  // OBMol member functions
  //
  void  OBMol::SetTitle(const char *title)
  {
    _title = title;
    Trim(_title);
  }

  void  OBMol::SetTitle(std::string &title)
  {
    _title = title;
    Trim(_title);
  }

  const char *OBMol::GetTitle(bool replaceNewlines) const
  {
    if (!replaceNewlines || _title.find('\n')== string::npos )
      return(_title.c_str());

    //Only multiline titles use the following to replace newlines by spaces
    static string title;
    title=_title;
    string::size_type j;
    for ( ; (j = title.find_first_of( "\n\r" )) != string::npos ; ) {
      title.replace( j, 1, " ");
    }

    return(title.c_str());
  }

  bool SortVVInt(const vector<int> &a,const vector<int> &b)
  {
    return(a.size() > b.size());
  }

  bool SortAtomZ(const pair<OBAtom*,double> &a, const pair<OBAtom*,double> &b)
  {
    return (a.second < b.second);
  }

  double OBMol::GetAngle( OBAtom* a, OBAtom* b, OBAtom* c)
  {
    return a->GetAngle( b, c );
  }

  double OBMol::GetTorsion(int a,int b,int c,int d)
  {
    return(CalcTorsionAngle(((OBAtom*)_vatom[a-1])->GetVector(),
                            ((OBAtom*)_vatom[b-1])->GetVector(),
                            ((OBAtom*)_vatom[c-1])->GetVector(),
                            ((OBAtom*)_vatom[d-1])->GetVector()));
  }

  void OBMol::SetTorsion(OBAtom *a,OBAtom *b,OBAtom *c, OBAtom *d, double ang)
  {
    vector<int> tor;
    vector<int> atoms;

    obErrorLog.ThrowError(__FUNCTION__,
                          "Ran OpenBabel::SetTorsion", obAuditMsg);

    tor.push_back(a->GetCIdx());
    tor.push_back(b->GetCIdx());
    tor.push_back(c->GetCIdx());
    tor.push_back(d->GetCIdx());

    FindChildren(atoms, b->GetIdx(), c->GetIdx());
    int j;
    for (j = 0 ; (unsigned)j < atoms.size() ; j++ )
      atoms[j] = (atoms[j] - 1) * 3;

    double v2x,v2y,v2z;
    double radang,m[9];
    double x,y,z,mag,rotang,sn,cs,t,tx,ty,tz;

    //calculate the torsion angle
    radang = CalcTorsionAngle(a->GetVector(),
                              b->GetVector(),
                              c->GetVector(),
                              d->GetVector()) / RAD_TO_DEG;
    //
    // now we have the torsion angle (radang) - set up the rot matrix
    //

    //find the difference between current and requested
    rotang = ang - radang;

    sn = sin(rotang);
    cs = cos(rotang);
    t = 1 - cs;

    v2x = _c[tor[1]]   - _c[tor[2]];
    v2y = _c[tor[1]+1] - _c[tor[2]+1];
    v2z = _c[tor[1]+2] - _c[tor[2]+2];

   //normalize the rotation vector
    mag = sqrt(SQUARE(v2x)+SQUARE(v2y)+SQUARE(v2z));
    x = v2x/mag;
    y = v2y/mag;
    z = v2z/mag;

    //set up the rotation matrix
    m[0]= t*x*x + cs;
    m[1] = t*x*y + sn*z;
    m[2] = t*x*z - sn*y;
    m[3] = t*x*y - sn*z;
    m[4] = t*y*y + cs;
    m[5] = t*y*z + sn*x;
    m[6] = t*x*z + sn*y;
    m[7] = t*y*z - sn*x;
    m[8] = t*z*z + cs;

    //
    //now the matrix is set - time to rotate the atoms
    //
    tx = _c[tor[1]];
    ty = _c[tor[1]+1];
    tz = _c[tor[1]+2];
    vector<int>::iterator i;
    for (i = atoms.begin(); i != atoms.end(); ++i)
      {
        j = *i;

        _c[j] -= tx;
        _c[j+1] -= ty;
        _c[j+2]-= tz;
        x = _c[j]*m[0] + _c[j+1]*m[1] + _c[j+2]*m[2];
        y = _c[j]*m[3] + _c[j+1]*m[4] + _c[j+2]*m[5];
        z = _c[j]*m[6] + _c[j+1]*m[7] + _c[j+2]*m[8];
        _c[j] = x;
        _c[j+1] = y;
        _c[j+2] = z;
        _c[j] += tx;
        _c[j+1] += ty;
        _c[j+2] += tz;
      }
  }


  double OBMol::GetTorsion(OBAtom *a,OBAtom *b,OBAtom *c,OBAtom *d)
  {
    return(CalcTorsionAngle(a->GetVector(),
                            b->GetVector(),
                            c->GetVector(),
                            d->GetVector()));
  }

  void OBMol::ContigFragList(std::vector<std::vector<int> >&cfl)
  {
    int j;
    OBAtom *atom;
    OBBond *bond;
    vector<OBAtom*>::iterator i;
    vector<OBBond*>::iterator k;
    OBBitVec used,curr,next,frag;
    vector<int> tmp;

    used.Resize(NumAtoms()+1);
    curr.Resize(NumAtoms()+1);
    next.Resize(NumAtoms()+1);
    frag.Resize(NumAtoms()+1);

    while ((unsigned)used.CountBits() < NumAtoms())
      {
        curr.Clear();
        frag.Clear();
        for (atom = BeginAtom(i);atom;atom = NextAtom(i))
          if (!used.BitIsOn(atom->GetIdx()))
            {
              curr.SetBitOn(atom->GetIdx());
              break;
            }

        frag |= curr;
        while (!curr.IsEmpty())
          {
            next.Clear();
            for (j = curr.NextBit(-1);j != curr.EndBit();j = curr.NextBit(j))
              {
                atom = GetAtom(j);
                for (bond = atom->BeginBond(k);bond;bond = atom->NextBond(k))
                  if (!used.BitIsOn(bond->GetNbrAtomIdx(atom)))
                    next.SetBitOn(bond->GetNbrAtomIdx(atom));
              }

            used |= curr;
            used |= next;
            frag |= next;
            curr = next;
          }

        tmp.clear();
        frag.ToVecInt(tmp);
        cfl.push_back(tmp);
      }

    sort(cfl.begin(),cfl.end(),SortVVInt);
  }

  void OBMol::FindAngles()
  {
    //if already has data return
    if(HasData(OBGenericDataType::AngleData))
      return;

    //get new data and attach it to molecule
    OBAngleData *angles = new OBAngleData;
    angles->SetOrigin(perceived);
    SetData(angles);

    OBAngle angle;
    OBAtom *b;
    int unique_angle;

    unique_angle = 0;

    FOR_ATOMS_OF_MOL(atom, this) {
      if(atom->IsHydrogen())
        continue;

      b = (OBAtom*) &*atom;

      FOR_NBORS_OF_ATOM(a, b) {
        FOR_NBORS_OF_ATOM(c, b) {
          if(&*a == &*c) {
            unique_angle = 1;
            continue;
          }

          if (unique_angle) {
            angle.SetAtoms((OBAtom*)b, (OBAtom*)&*a, (OBAtom*)&*c);
            angles->SetData(angle);
            angle.Clear();
          }
        }
        unique_angle = 0;
      }
    }

    return;
  }

  void OBMol::FindTorsions()
  {
    //if already has data return
    if(HasData(OBGenericDataType::TorsionData))
      return;

    //get new data and attach it to molecule
    OBTorsionData *torsions = new OBTorsionData;
    torsions->SetOrigin(perceived);
    SetData(torsions);

    OBTorsion torsion;
    vector<OBBond*>::iterator bi1,bi2,bi3;
    OBBond* bond;
    OBAtom *a,*b,*c,*d;

    //loop through all bonds generating torsions
    for(bond = BeginBond(bi1);bond;bond = NextBond(bi1))
      {
        b = bond->GetBeginAtom();
        c = bond->GetEndAtom();
        if(b->IsHydrogen() || c->IsHydrogen())
          continue;

        for(a = b->BeginNbrAtom(bi2);a;a = b->NextNbrAtom(bi2))
          {
            if(a == c)
              continue;

            for(d = c->BeginNbrAtom(bi3);d;d = c->NextNbrAtom(bi3))
              {
                if ((d == b) || (d == a))
                  continue;
                torsion.AddTorsion(a,b,c,d);
              }
          }
        //add torsion to torsionData
        if(torsion.GetSize())
          torsions->SetData(torsion);
        torsion.Clear();
      }

    return;
  }

  void OBMol::FindLargestFragment(OBBitVec &lf)
  {
    int j;
    OBAtom *atom;
    OBBond *bond;
    vector<OBAtom*>::iterator i;
    vector<OBBond*>::iterator k;
    OBBitVec used,curr,next,frag;

    lf.Clear();
    while ((unsigned)used.CountBits() < NumAtoms())
      {
        curr.Clear();
        frag.Clear();
        for (atom = BeginAtom(i);atom;atom = NextAtom(i))
          if (!used.BitIsOn(atom->GetIdx()))
            {
              curr.SetBitOn(atom->GetIdx());
              break;
            }

        frag |= curr;
        while (!curr.IsEmpty())
          {
            next.Clear();
            for (j = curr.NextBit(-1);j != curr.EndBit();j = curr.NextBit(j))
              {
                atom = GetAtom(j);
                for (bond = atom->BeginBond(k);bond;bond = atom->NextBond(k))
                  if (!used.BitIsOn(bond->GetNbrAtomIdx(atom)))
                    next.SetBitOn(bond->GetNbrAtomIdx(atom));
              }

            used |= curr;
            used |= next;
            frag |= next;
            curr = next;
          }

        if (lf.Empty() || lf.CountBits() < frag.CountBits())
          lf = frag;
      }
  }

  //! locates all atoms for which there exists a path to 'end'
  //! without going through 'bgn'
  //! children must not include 'end'
  void OBMol::FindChildren(vector<OBAtom*> &children,OBAtom *bgn,OBAtom *end)
  {
    OBBitVec used,curr,next;

    used |= bgn->GetIdx();
    used |= end->GetIdx();
    curr |= end->GetIdx();
    children.clear();

    int i;
    OBAtom *atom,*nbr;
    vector<OBBond*>::iterator j;

    for (;;)
      {
        next.Clear();
        for (i = curr.NextBit(-1);i != curr.EndBit();i = curr.NextBit(i))
          {
            atom = GetAtom(i);
            for (nbr = atom->BeginNbrAtom(j);nbr;nbr = atom->NextNbrAtom(j))
              if (!used[nbr->GetIdx()])
                {
                  children.push_back(nbr);
                  next |= nbr->GetIdx();
                  used |= nbr->GetIdx();
                }
          }
        if (next.Empty())
          break;
        curr = next;
      }
  }

  //! locates all atoms for which there exists a path to 'second'
  //! without going through 'first'
  //! children must not include 'second'
  void OBMol::FindChildren(vector<int> &children,int first,int second)
  {
    int i;
    OBBitVec used,curr,next;

    used.SetBitOn(first);
    used.SetBitOn(second);
    curr.SetBitOn(second);

    OBAtom *atom;
    while (!curr.IsEmpty())
      {
        next.Clear();
        for (i = curr.NextBit(-1);i != curr.EndBit();i = curr.NextBit(i))
          {
            atom = GetAtom(i);
            FOR_BONDS_OF_ATOM (bond, atom)
              if (!used.BitIsOn(bond->GetNbrAtomIdx(atom)))
                next.SetBitOn(bond->GetNbrAtomIdx(atom));
          }

        used |= next;
        curr = next;
      }

    used.SetBitOff(first);
    used.SetBitOff(second);
    used.ToVecInt(children);
  }

  /*! \brief Calculates the graph theoretical distance (GTD) of each atom.
   *
   * Creates a vector (indexed from zero) containing, for each atom
   * in the molecule, the number of bonds plus one to the most
   * distant non-H atom.
   *
   * For example, for the molecule H3CC(=O)Cl the GTD value for C1
   * would be 3, as the most distant non-H atom (either Cl or O) is
   * 2 bonds away.
   *
   * Since the GTD measures the distance to non-H atoms, the GTD values
   * for terminal H atoms tend to be larger than for non-H terminal atoms.
   * In the example above, the GTD values for the H atoms are all 4.
   */
  bool OBMol::GetGTDVector(vector<int> &gtd)
  //calculates the graph theoretical distance for every atom
  //and puts it into gtd
  {
    gtd.clear();
    gtd.resize(NumAtoms());

    int gtdcount,natom;
    OBBitVec used,curr,next;
    OBAtom *atom,*atom1;
    OBBond *bond;
    vector<OBAtom*>::iterator i;
    vector<OBBond*>::iterator j;

    next.Clear();

    for (atom = BeginAtom(i);atom;atom = NextAtom(i))
      {
        gtdcount = 0;
        used.Clear();
        curr.Clear();
        used.SetBitOn(atom->GetIdx());
        curr.SetBitOn(atom->GetIdx());

        while (!curr.IsEmpty())
          {
            next.Clear();
            for (natom = curr.NextBit(-1);natom != curr.EndBit();natom = curr.NextBit(natom))
              {
                atom1 = GetAtom(natom);
                for (bond = atom1->BeginBond(j);bond;bond = atom1->NextBond(j))
                  if (!used.BitIsOn(bond->GetNbrAtomIdx(atom1)) && !curr.BitIsOn(bond->GetNbrAtomIdx(atom1)))
                    if (!(bond->GetNbrAtom(atom1))->IsHydrogen())
                      next.SetBitOn(bond->GetNbrAtomIdx(atom1));
              }

            used |= next;
            curr = next;
            gtdcount++;
          }
        gtd[atom->GetIdx()-1] = gtdcount;
      }
    return(true);
  }

  /*!
  **\brief Calculates a set of graph invariant indexes using
  ** the graph theoretical distance, number of connected heavy atoms,
  ** aromatic boolean, ring boolean, atomic number, and
  ** summation of bond orders connected to the atom.
  ** Vector is indexed from zero
  */
  void OBMol::GetGIVector(vector<unsigned int> &vid)
  {
    vid.clear();
    vid.resize(NumAtoms()+1);

    vector<int> v;
    GetGTDVector(v);

    int i;
    OBAtom *atom;
    vector<OBAtom*>::iterator j;
    for (i=0,atom = BeginAtom(j);atom;atom = NextAtom(j),++i)
      {
        vid[i] =  (unsigned int)v[i];
        vid[i] += (unsigned int)(atom->GetHvyValence()*100);
        vid[i] += (unsigned int)(((atom->IsAromatic()) ? 1 : 0)*1000);
        vid[i] += (unsigned int)(((atom->IsInRing()) ? 1 : 0)*10000);
        vid[i] += (unsigned int)(atom->GetAtomicNum()*100000);
        vid[i] += (unsigned int)(atom->GetImplicitValence()*10000000);
      }
  }

  static bool OBComparePairSecond(const pair<OBAtom*,unsigned int> &a,const pair<OBAtom*,unsigned int> &b)
  {
    return(a.second < b.second);
  }

  static bool OBComparePairFirst(const pair<OBAtom*,unsigned int> &a,const pair<OBAtom*,unsigned int> &b)
  {
    return(a.first->GetIdx() < b.first->GetIdx());
  }

  //! counts the number of unique symmetry classes in a list
  static void ClassCount(vector<pair<OBAtom*,unsigned int> > &vp,unsigned int &count)
  {
    count = 0;
    vector<pair<OBAtom*,unsigned int> >::iterator k;
    sort(vp.begin(),vp.end(),OBComparePairSecond);
#if 0 // original version

    unsigned int id=0; // [ejk] appease gcc's bogus "might be undef'd" warning
    for (k = vp.begin();k != vp.end();++k)
      {
        if (k == vp.begin())
          {
            id = k->second;
            k->second = count = 0;
          }
        else
          if (k->second != id)
            {
              id = k->second;
              k->second = ++count;
            }
          else
            k->second = count;
      }
    count++;
#else // get rid of warning, moves test out of loop, returns 0 for empty input

    k = vp.begin();
    if (k != vp.end())
      {
        unsigned int id = k->second;
        k->second = 0;
        ++k;
        for (;k != vp.end(); ++k)
          {
            if (k->second != id)
              {
                id = k->second;
                k->second = ++count;
              }
            else
              k->second = count;
          }
        ++count;
      }
    else
      {
        // [ejk] thinks count=0 might be OK for an empty list, but orig code did
        //++count;
      }
#endif
  }

  //! creates a new vector of symmetry classes base on an existing vector
  //! helper routine to GetGIDVector
  static void CreateNewClassVector(vector<pair<OBAtom*,unsigned int> > &vp1,vector<pair<OBAtom*,unsigned int> > &vp2)
  {
    int m,id;
    OBAtom *nbr;
    vector<OBBond*>::iterator j;
    vector<unsigned int>::iterator k;
    vector<pair<OBAtom*,unsigned int> >::iterator i;
    sort(vp1.begin(),vp1.end(),OBComparePairFirst);
    vp2.clear();
    for (i = vp1.begin();i != vp1.end();++i)
      {
        vector<unsigned int> vtmp;
        for (nbr = i->first->BeginNbrAtom(j);nbr;nbr = i->first->NextNbrAtom(j))
          vtmp.push_back(vp1[nbr->GetIdx()-1].second);
        sort(vtmp.begin(),vtmp.end(),OBCompareUnsigned);
        for (id=i->second,m=100,k = vtmp.begin();k != vtmp.end();++k,m*=100)
          id += *k * m;

        vp2.push_back(pair<OBAtom*,unsigned int> (i->first,id));
      }
  }

  /*!
  **\brief Calculates a set of symmetry identifiers for a molecule.
  ** Atoms with the same symmetry ID are symmetrically equivalent.
  ** Vector is indexed from zero
  */
  void OBMol::GetGIDVector(vector<unsigned int> &vgid)
  {
    vector<unsigned int> vgi;
    GetGIVector(vgi);  //get vector of graph invariants

    int i;
    OBAtom *atom;
    vector<OBAtom*>::iterator j;
    vector<pair<OBAtom*,unsigned int> > vp1,vp2;
    for (i=0,atom = BeginAtom(j);atom;atom = NextAtom(j),++i)
      vp1.push_back(pair<OBAtom*,unsigned int> (atom,vgi[i]));

    unsigned int nclass1,nclass2; //number of classes
    ClassCount(vp1,nclass1);

    if (nclass1 < NumAtoms())
      {
        for (i = 0;i < 100;++i) //sanity check - shouldn't ever hit this number
          {
            CreateNewClassVector(vp1,vp2);
            ClassCount(vp2,nclass2);
            vp1 = vp2;
            if (nclass1 == nclass2)
              break;
            nclass1 = nclass2;
          }
      }

    vgid.clear();
    sort(vp1.begin(),vp1.end(),OBComparePairFirst);
    vector<pair<OBAtom*,unsigned int> >::iterator k;
    for (k = vp1.begin();k != vp1.end();++k)
      vgid.push_back(k->second);
  }

  unsigned int OBMol::NumHvyAtoms()
  {
    OBAtom *atom;
    vector<OBAtom*>::iterator(i);
    unsigned int count = 0;

    for(atom = this->BeginAtom(i);atom;atom = this->NextAtom(i))
      {
        if(!atom->IsHydrogen())
          count++;
      }

    return(count);
  }

  unsigned int OBMol::NumRotors()
  {
    OBBond *bond;
    vector<OBBond*>::iterator i;

    unsigned int count = 0;
    for (bond = BeginBond(i);bond;bond = NextBond(i))
      if (bond->IsRotor())
        count++;

    return(count);
  }

  //! Returns a pointer to the atom after a safety check
  //! 0 < idx <= NumAtoms
  OBAtom *OBMol::GetAtom(int idx) const
  {
    if ((unsigned)idx < 1 || (unsigned)idx > NumAtoms())
      {
        obErrorLog.ThrowError(__FUNCTION__, "Requested Atom Out of Range", obDebug);
        return((OBAtom*)NULL);
      }

    return((OBAtom*)_vatom[idx-1]);
  }

  OBAtom *OBMol::GetAtomById(unsigned long id) const
  {
    if (id >= _atomIds.size()) {
      obErrorLog.ThrowError(__FUNCTION__, "Requested atom with invalid id.", obDebug);
      return((OBAtom*)NULL);
    }

    return((OBAtom*)_atomIds[id]);
  }

  OBAtom *OBMol::GetFirstAtom() const
  {
    return((_vatom.empty()) ? (OBAtom*)NULL : (OBAtom*)_vatom[0]);
  }

  //! Returns a pointer to the bond after a safety check
  //! 0 <= idx < NumBonds
  OBBond *OBMol::GetBond(int idx) const
  {
    if (idx < 0 || (unsigned)idx >= NumBonds())
      {
        obErrorLog.ThrowError(__FUNCTION__, "Requested Bond Out of Range", obDebug);
        return((OBBond*)NULL);
      }

    return((OBBond*)_vbond[idx]);
  }

  OBBond *OBMol::GetBondById(unsigned long id) const
  {
    if (id >= _bondIds.size()) {
      obErrorLog.ThrowError(__FUNCTION__, "Requested bond with invalid id.", obDebug);
      return((OBBond*)NULL);
    }

    return((OBBond*)_bondIds[id]);
  }

  OBBond *OBMol::GetBond(int bgn, int end) const
  {
    return(GetBond(GetAtom(bgn),GetAtom(end)));
  }

  OBBond *OBMol::GetBond(OBAtom *bgn,OBAtom *end) const
  {
    OBAtom *nbr;
    vector<OBBond*>::iterator i;

    if (!bgn || !end) return NULL;

    for (nbr = bgn->BeginNbrAtom(i);nbr;nbr = bgn->NextNbrAtom(i))
      if (nbr == end)
        return((OBBond *)*i);

    return(NULL); //just to keep the SGI compiler happy
  }

  OBResidue *OBMol::GetResidue(int idx) const
  {
    if (idx < 0 || (unsigned)idx >= NumResidues())
      {
        obErrorLog.ThrowError(__FUNCTION__, "Requested Residue Out of Range", obDebug);
        return((OBResidue*)NULL);
      }

    return (_residue[idx]);
  }

  std::vector<OBInternalCoord*> OBMol::GetInternalCoord()
  {
    if (_internals.empty())
      {
        _internals.push_back((OBInternalCoord*)NULL);
        for(unsigned int i = 1; i <= NumAtoms(); ++i)
          {
            _internals.push_back(new OBInternalCoord);
          }
        CartesianToInternal(_internals, *this);
      }
    return _internals;
  }

  //! Implements <a href="http://qsar.sourceforge.net/dicts/blue-obelisk/index.xhtml#findSmallestSetOfSmallestRings">blue-obelisk:findSmallestSetOfSmallestRings</a>.
  vector<OBRing*> &OBMol::GetSSSR()
  {
    if (!HasSSSRPerceived())
      FindSSSR();

    OBRingData *rd = 0;
    if (!HasData("SSSR")) {
      rd = new OBRingData();
      rd->SetAttribute("SSSR");
      SetData(rd);
    }

    rd = (OBRingData *) GetData("SSSR");
    rd->SetOrigin(perceived);
    return(rd->GetData());
  }

  vector<OBRing*> &OBMol::GetLSSR()
  {
    if (!HasLSSRPerceived())
      FindLSSR();

    OBRingData *rd = 0;
    if (!HasData("LSSR")) {
      rd = new OBRingData();
      rd->SetAttribute("LSSR");
      SetData(rd);
    }

    rd = (OBRingData *) GetData("LSSR");
    rd->SetOrigin(perceived);
    return(rd->GetData());
  }

  double OBMol::GetMolWt(bool implicitH)
  {
    double molwt=0.0;
    OBAtom *atom;
    vector<OBAtom*>::iterator i;

    bool UseImplicitH = NumHvyAtoms() && (NumBonds()!=0 || NumAtoms()==1);
    // Do not use implicit hydrogens if explicitly required not to
    if (!implicitH) UseImplicitH = false;
    for (atom = BeginAtom(i);atom;atom = NextAtom(i))
      {
        if(UseImplicitH)
          {
            if (! atom->IsHydrogen())
              molwt += etab.GetMass(1) * atom->ImplicitHydrogenCount();
          }
        molwt += atom->GetAtomicMass();
      }
    return(molwt);
  }

  double OBMol::GetExactMass(bool implicitH)
  {
    double mass=0.0;
    OBAtom *atom;
    vector<OBAtom*>::iterator i;

    bool UseImplicitH = NumHvyAtoms() && (NumBonds()!=0 || NumAtoms()==1);
    // Do not use implicit hydrogens if explicitly required not to
    if (!implicitH) UseImplicitH = false;
    for (atom = BeginAtom(i);atom;atom = NextAtom(i))
      {
        if(UseImplicitH)
          {
            if (!atom->IsHydrogen())
              mass += isotab.GetExactMass(1,1) * atom->ImplicitHydrogenCount();
          }
        mass += atom->GetExactMass();
      }
    return(mass);
  }

  //! Stochoimetric formula in spaced format e.g. C 4 H 6 O 1
  //! No pair data is stored. Normally use without parameters: GetSpacedFormula()
  //! \since version 2.1
  string OBMol::GetSpacedFormula(int ones, const char* sp, bool implicitH)
  {
    //Default ones=0, sp=" ".
    //Using ones=1 and sp="" will give unspaced formula (and no pair data entry)
    // These are the atomic numbers of the elements in alphabetical order.
    const int NumElements = 112;
    const int alphabetical[NumElements] = {
      89, 47, 13, 95, 18, 33, 85, 79, 5, 56, 4, 107, 83, 97, 35, 6, 20, 48,
      58, 98, 17, 96, 27, 24, 55, 29, 111, 105, 66, 68, 99, 63, 9, 26, 100, 87, 31,
      64, 32, 1, 2, 72, 80, 67, 108, 53, 49, 77, 19, 36, 57, 3, 103, 71, 101,
      12, 25, 42, 109, 7, 11, 41, 60, 10, 28, 102, 93, 8, 76, 15, 91, 82, 46,
      61, 84, 59, 78, 94, 88, 37, 75, 104, 45, 86, 44, 16, 51, 21, 34, 106, 14,
      62, 50, 38, 112, 73, 65, 43, 52, 90, 22, 81, 69, 92, 110, 23, 74, 54, 39, 70,
      30, 40 };

    int atomicCount[NumElements];
    stringstream formula;

    for (int i = 0; i < NumElements; ++i)
      atomicCount[i] = 0;

    bool UseImplicitH = (NumBonds()!=0 || NumAtoms()==1);
    // Do not use implicit hydrogens if explicitly required not to
    if (!implicitH) UseImplicitH = false;
    bool HasHvyAtoms = NumHvyAtoms()>0;
    FOR_ATOMS_OF_MOL(a, *this)
      {
        int anum = a->GetAtomicNum();
        if(anum==0)
          continue;
        bool IsHiso = anum == 1 && a->GetIsotope()>=2;
        if(UseImplicitH)
          {
            if (anum == 1 && !IsHiso && HasHvyAtoms)
              continue; // skip explicit hydrogens except D,T
            if(anum==1)
              {
                if (IsHiso && HasHvyAtoms)
                  --atomicCount[0]; //one of the implicit hydrogens is now explicit
              }
            else
              atomicCount[0] += a->ImplicitHydrogenCount() + a->ExplicitHydrogenCount();
          }
        if (IsHiso)
          anum = NumElements + a->GetIsotope() - 3; //pseudo AtNo for D, T
        atomicCount[anum - 1]++;
      }

    if (atomicCount[5] != 0) // Carbon (i.e. 6 - 1 = 5)
      {
        if (atomicCount[5] > ones)
          formula << "C" << sp << atomicCount[5] << sp;
        else if (atomicCount[5] == 1)
          formula << "C";

        atomicCount[5] = 0; // So we don't output C twice

        // only output H if there's also carbon -- otherwise do it alphabetical
        if (atomicCount[0] != 0) // Hydrogen (i.e., 1 - 1 = 0)
          {
            if (atomicCount[0] > ones)
              formula << "H" << sp << atomicCount[0] << sp;
            else if (atomicCount[0] == 1)
              formula << "H";

            atomicCount[0] = 0;
          }
      }

    for (int j = 0; j < NumElements; ++j)
      {
        char DT[4] = {'D',0,'T',0};
        const char* symb;
        int alph = alphabetical[j]-1;
        if (atomicCount[ alph ])
          {
            if(alph==NumElements-1)
              symb = DT + 2;//T
            else if (alph==NumElements-2)
              symb = DT; //D
            else
              symb = etab.GetSymbol(alphabetical[j]);

            formula << symb << sp;
            if(atomicCount[alph] > ones)
              formula << atomicCount[alph] << sp;
          }
      }

    int chg = GetTotalCharge();
    char ch = chg>0 ? '+' : '-' ;
    chg = abs(chg);
    while(chg--)
      formula << ch << sp;

    string f_str = formula.str();
    return (Trim(f_str));
  }

  //! Stochoimetric formula (e.g., C4H6O).
  //!   This is either set by OBMol::SetFormula() or generated on-the-fly
  //!   using the "Hill order" -- i.e., C first if present, then H if present
  //!   all other elements in alphabetical order.
  string OBMol::GetFormula()
  {
    string attr = "Formula";
    OBPairData *dp = (OBPairData *) GetData(attr);

    if (dp != NULL) // we already set the formula (or it was read from a file)
      return dp->GetValue();

    obErrorLog.ThrowError(__FUNCTION__,
                          "Ran OpenBabel::SetFormula -- Hill order formula",
                          obAuditMsg);

    string sformula = GetSpacedFormula(1, "");

    dp = new OBPairData;
    dp->SetAttribute(attr);
    dp->SetValue( sformula );
    dp->SetOrigin( perceived ); // internal generation
    SetData(dp);
    return sformula;
  }

  void OBMol::SetFormula(string molFormula)
  {
    string attr = "Formula";
    OBPairData *dp = (OBPairData *) GetData(attr);
    if (dp == NULL)
      {
        dp = new OBPairData;
        dp->SetAttribute(attr);
        SetData(dp);
      }
    dp->SetValue(molFormula);
    // typically file input, but this needs to be revisited
    dp->SetOrigin(fileformatInput);
  }

  void OBMol::SetTotalCharge(int charge)
  {
    SetFlag(OB_TCHARGE_MOL);
    _totalCharge = charge;
  }

  //! Returns the total molecular charge -- if it has not previously been set
  //!  it is calculated from the atomic formal charge information.
  //!  (This may or may not be correct!)
  //!  If you set atomic charges with OBAtom::SetFormalCharge()
  //!   you really should set the molecular charge with OBMol::SetTotalCharge()
  int OBMol::GetTotalCharge()
  {
    if(HasFlag(OB_TCHARGE_MOL))
      return(_totalCharge);
    else // calculate from atomic formal charges (seems the best default)
      {
        obErrorLog.ThrowError(__FUNCTION__,
                              "Ran OpenBabel::GetTotalCharge -- calculated from formal charges",
                              obAuditMsg);

        OBAtom *atom;
        vector<OBAtom*>::iterator i;
        int chg = 0;

        for (atom = BeginAtom(i);atom;atom = NextAtom(i))
          chg += atom->GetFormalCharge();
        return (chg);
      }
  }

  void   OBMol::SetTotalSpinMultiplicity(unsigned int spin)
  {
    SetFlag(OB_TSPIN_MOL);
    _totalSpin = spin;
  }

  void OBMol::SetInternalCoord(std::vector<OBInternalCoord*> int_coord) {
    if (int_coord[0] != NULL) {
      std::vector<OBInternalCoord*>::iterator it = int_coord.begin();
      int_coord.insert(it, static_cast<OBInternalCoord*>(NULL));
    }

    if (int_coord.size() != _natoms + 1) {
      string error = "Number of internal coordinates is not the same as";
      error += " the number of atoms in molecule";
      obErrorLog.ThrowError(__FUNCTION__, error, obError);
      return;
    }

    _internals = int_coord;

    return;
  }

  //! Returns the total spin multiplicity -- if it has not previously been set
  //!  It is calculated from the atomic spin multiplicity information
  //!  assuming the high-spin case (i.e. it simply sums the number of unpaired
  //!  electrons assuming no further pairing of spins.
  unsigned int OBMol::GetTotalSpinMultiplicity()
  {
    if (HasFlag(OB_TSPIN_MOL))
      return(_totalSpin);
    else // calculate from atomic spin information (assuming high-spin case)
      {
        obErrorLog.ThrowError(__FUNCTION__,
                              "Ran OpenBabel::GetTotalSpinMultiplicity -- calculating from atomic spins assuming high spin case",
                              obAuditMsg);

        OBAtom *atom;
        vector<OBAtom*>::iterator i;
        unsigned int unpaired_electrons = 0;

        for (atom = BeginAtom(i);atom;atom = NextAtom(i))
          {
            if (atom->GetSpinMultiplicity() > 1)
              unpaired_electrons += (atom->GetSpinMultiplicity() - 1);
          }
        return (unpaired_electrons + 1);
      }
  }

  OBMol &OBMol::operator=(const OBMol &source)
  //atom and bond info is copied from src to dest
  //Conformers are now copied also, MM 2/7/01
  //Residue information are copied, MM 4-27-01
  //All OBGenericData incl OBRotameterList is copied, CM 2006
  //OBChiralData for all atoms copied, TV 2008
  //Zeros all flags except OB_TCHARGE_MOL, OB_PCHARGE_MOL,
  //OB_TSPIN_MOL and OB_PATTERN_STRUCTURE which are copied
  {
    if (this == &source)
      return *this;

    OBMol &src = (OBMol &)source;
    vector<OBAtom*>::iterator i;
    vector<OBBond*>::iterator j;
    OBAtom *atom;
    OBBond *bond;

    Clear();
    BeginModify();

    _vatom.reserve(src.NumAtoms());
    _atomIds.reserve(src.NumAtoms());
    _vbond.reserve(src.NumBonds());
    _bondIds.reserve(src.NumBonds());

    for (atom = src.BeginAtom(i);atom;atom = src.NextAtom(i))
      AddAtom(*atom);
    for (bond = src.BeginBond(j);bond;bond = src.NextBond(j))
      AddBond(*bond);

    this->_title  = src.GetTitle();
    this->_energy = src.GetEnergy();
    this->_dimension = src.GetDimension();
    this->SetTotalCharge(src.GetTotalCharge()); //also sets a flag
    this->SetTotalSpinMultiplicity(src.GetTotalSpinMultiplicity()); //also sets a flag

    EndModify(); //zeros flags!

    if (src.HasFlag(OB_PATTERN_STRUCTURE))
      this->SetFlag(OB_PATTERN_STRUCTURE);
    if (src.HasFlag(OB_TSPIN_MOL))
      this->SetFlag(OB_TSPIN_MOL);
    if (src.HasFlag(OB_TCHARGE_MOL))
      this->SetFlag(OB_TCHARGE_MOL);
    if (src.HasFlag(OB_PCHARGE_MOL))
      this->SetFlag(OB_PCHARGE_MOL);

    //this->_flags = src.GetFlags(); //Copy all flags. Perhaps too drastic a change


    //Copy Residue information
    unsigned int NumRes = src.NumResidues();
    if (NumRes)
      {
        unsigned int k;
        OBResidue *src_res=NULL;
        OBResidue *res=NULL;
        OBAtom *src_atom=NULL;
        OBAtom *atom=NULL;
        vector<OBAtom*>::iterator ii;
        for (k=0 ; k<NumRes ; ++k)
          {
            res = NewResidue();
            src_res = src.GetResidue(k);
            res->SetName(src_res->GetName());
            res->SetNum(src_res->GetNumString());
            res->SetChain(src_res->GetChain());
            res->SetChainNum(src_res->GetChainNum());
            for (src_atom=src_res->BeginAtom(ii) ; src_atom ; src_atom=src_res->NextAtom(ii))
              {
                atom = GetAtom(src_atom->GetIdx());
                res->AddAtom(atom);
                res->SetAtomID(atom,src_res->GetAtomID(src_atom));
                res->SetHetAtom(atom,src_res->IsHetAtom(src_atom));
                res->SetSerialNum(atom,src_res->GetSerialNum(src_atom));
              }
          }
      }

    //Copy conformer information
    if (src.NumConformers() > 1) {
      int k;//,l;
      vector<double*> conf;
      int currConf = -1;
      double* xyz = NULL;
      for (k=0 ; k<src.NumConformers() ; ++k) {
        xyz = new double [3*src.NumAtoms()];
        memcpy( xyz, src.GetConformer(k), sizeof( double )*3*src.NumAtoms() );
        conf.push_back(xyz);

        if( src.GetConformer(k) == src._c ) {
          currConf = k;
        }
      }

      SetConformers(conf);
      if( currConf >= 0 && _vconf.size() ) {
        _c = _vconf[currConf];
      }
    }

    //Copy all the OBGenericData, providing the new molecule, this,
    //for those classes like OBRotameterList which contain Atom pointers
    //OBGenericData classes can choose not to be cloned by returning NULL
    vector<OBGenericData*>::iterator itr;
    for(itr=src.BeginData();itr!=src.EndData();++itr)
      {
        OBGenericData* pCopiedData = (*itr)->Clone(this);
        SetData(pCopiedData);
      }

    // copy chiral data for all atoms
    FOR_ATOMS_OF_MOL (atom, src) {
      if (atom->HasData(OBGenericDataType::ChiralData)) {
        OBChiralData* cd = (OBChiralData*) atom->GetData(OBGenericDataType::ChiralData);
        OBGenericData* pCopiedData = cd->Clone(NULL); // parent not used in OBChiralData::Clone()
        GetAtom(atom->GetIdx())->SetData(pCopiedData);
      }
    }

    if (src.HasChiralityPerceived())
      SetChiralityPerceived();

    return(*this);
  }

  OBMol &OBMol::operator+=(const OBMol &source)
  {
    OBMol &src = (OBMol &)source;
    vector<OBAtom*>::iterator i;
    vector<OBBond*>::iterator j;
    vector<OBResidue*>::iterator k;
    OBAtom *atom;
    OBBond *bond;
    OBResidue *residue;

    BeginModify();

    int prevatms = NumAtoms();

    string extitle(src.GetTitle());
    if(!extitle.empty())
      _title += "_" + extitle;

    // First, handle atoms and bonds
    map<unsigned long int, unsigned long int> correspondingId;
    for (atom = src.BeginAtom(i) ; atom ; atom = src.NextAtom(i)) {
      AddAtom(*atom, true); // forceNewId=true (don't reuse the original Id)
      OBAtom *addedAtom = GetAtom(NumAtoms());
      correspondingId[atom->GetId()] = addedAtom->GetId();
    }

    for (bond = src.BeginBond(j) ; bond ; bond = src.NextBond(j)) {
      bond->SetId(NoId);//Need to remove ID which relates to source mol rather than this mol
      AddBond(bond->GetBeginAtomIdx() + prevatms,
              bond->GetEndAtomIdx() + prevatms,
              bond->GetBO(), bond->GetFlags());
    }

    // Now update all copied residues too
    for (residue = src.BeginResidue(k); residue; residue = src.NextResidue(k)) {
      AddResidue(*residue);

      FOR_ATOMS_OF_RESIDUE(resAtom, residue)
        {
          // This is the equivalent atom in our combined molecule
          atom = GetAtom(resAtom->GetIdx() + prevatms);
          // So we add this to the last-added residue
          // (i.e., what we just copied)
          (_residue[_residue.size() - 1])->AddAtom(atom);
        }
    }

    // Copy the stereo
    std::vector<OBGenericData*> vdata = src.GetAllData(OBGenericDataType::StereoData);
    for (std::vector<OBGenericData*>::iterator data = vdata.begin(); data != vdata.end(); ++data) {
      OBStereo::Type datatype = ((OBStereoBase*)*data)->GetType();
      if (datatype == OBStereo::CisTrans) {
        OBCisTransStereo *ct = dynamic_cast<OBCisTransStereo*>(*data);
        OBCisTransStereo *nct = new OBCisTransStereo(this);
        OBCisTransStereo::Config ct_cfg = ct->GetConfig();
        ct_cfg.begin = correspondingId[ct_cfg.begin];
        ct_cfg.end = correspondingId[ct_cfg.end];
        for(OBStereo::RefIter ri = ct_cfg.refs.begin(); ri != ct_cfg.refs.end(); ++ri)
          *ri = correspondingId[*ri];
        nct->SetConfig(ct_cfg);
        SetData(nct);
      }
      else if (datatype == OBStereo::Tetrahedral) {
        OBTetrahedralStereo *ts = dynamic_cast<OBTetrahedralStereo*>(*data);
        OBTetrahedralStereo *nts = new OBTetrahedralStereo(this);
        OBTetrahedralStereo::Config ts_cfg = ts->GetConfig();
        ts_cfg.center = correspondingId[ts_cfg.center];
        ts_cfg.from = correspondingId[ts_cfg.from];
        for(OBStereo::RefIter ri = ts_cfg.refs.begin(); ri != ts_cfg.refs.end(); ++ri)
          *ri = correspondingId[*ri];
        nts->SetConfig(ts_cfg);
        SetData(nts);
      }
    }

    // TODO: This is actually a weird situation (e.g., adding a 2D mol to 3D one)
    // We should do something to update the src coordinates if they're not 3D
    if(src.GetDimension()<_dimension)
      _dimension = src.GetDimension();

    EndModify();

    return(*this);
  }

  bool OBMol::Clear()
  {
    obErrorLog.ThrowError(__FUNCTION__,
                          "Ran OpenBabel::Clear Molecule", obAuditMsg);

    vector<OBAtom*>::iterator i;
    vector<OBBond*>::iterator j;
    for (i = _vatom.begin();i != _vatom.end();++i)
      {
        DestroyAtom(*i);
        *i = NULL;
      }
    for (j = _vbond.begin();j != _vbond.end();++j)
      {
        DestroyBond(*j);
        *j = NULL;
      }

    _atomIds.clear();
    _bondIds.clear();
    _natoms = _nbonds = 0;

    //Delete residues
    unsigned int ii;
    for (ii=0 ; ii<_residue.size() ; ++ii)
      {
        DestroyResidue(_residue[ii]);
      }
    _residue.clear();

    //clear out the multiconformer data
    vector<double*>::iterator k;
    for (k = _vconf.begin();k != _vconf.end();++k)
      delete [] *k;
    _vconf.clear();

    //Clear flags except OB_PATTERN_STRUCTURE which is left the same
    _flags &= OB_PATTERN_STRUCTURE;

    _c = (double*) NULL;
    _mod = 0;

    // Clean up generic data via the base class
    return(OBBase::Clear());
  }

  void OBMol::BeginModify()
  {
    //suck coordinates from _c into _v for each atom
    if (!_mod && !Empty())
      {
        OBAtom *atom;
        vector<OBAtom*>::iterator i;
        for (atom = BeginAtom(i);atom;atom = NextAtom(i))
          {
            atom->SetVector();
            atom->ClearCoordPtr();
          }

        vector<double*>::iterator j;
        for (j = _vconf.begin();j != _vconf.end();++j)
          delete [] *j;

        _c = NULL;
        _vconf.clear();

        //Destroy rotamer list if necessary
        if ((OBRotamerList *)GetData(OBGenericDataType::RotamerList))
          {
            delete (OBRotamerList *)GetData(OBGenericDataType::RotamerList);
            DeleteData(OBGenericDataType::RotamerList);
          }
      }

    _mod++;
  }

  void OBMol::EndModify(bool nukePerceivedData)
  {
    if (_mod == 0)
      {
        obErrorLog.ThrowError(__FUNCTION__, "_mod is negative - EndModify() called too many times", obDebug);
        return;
      }

    _mod--;

    if (_mod)
      return;

    if (nukePerceivedData)
      {
        _flags = 0;
        OBBond *bond;
        vector<OBBond*>::iterator k;
        for (bond = BeginBond(k);bond;bond = NextBond(k))
          bond->SetInRing(false);
        //bond->UnsetAromatic(); should probably also be done
      }
    _c = NULL;

    if (Empty())
      return;

    //if atoms present convert coords into array
    double *c = new double [NumAtoms()*3];
    _c = c;

    unsigned int idx;
    OBAtom *atom;
    vector<OBAtom*>::iterator j;
    for (idx=0,atom = BeginAtom(j);atom;atom = NextAtom(j),++idx)
      {
        atom->SetIdx(idx+1);
        (atom->GetVector()).Get(&_c[idx*3]);
        atom->SetCoordPtr(&_c);
      }
    _vconf.push_back(c);

    //kekulize structure
    SetAromaticPerceived();
    Kekulize();
    //kekulize();
    UnsetAromaticPerceived();

    //    for (atom = BeginAtom(j);atom;atom = NextAtom(j))
    //      atom->UnsetAromatic();

    //    OBBond *bond;
    //      bond->UnsetAromatic();

    // Always remove angle and torsion data, since they will interfere with the iterators
    // PR#2812013
    DeleteData(OBGenericDataType::AngleData);
    DeleteData(OBGenericDataType::TorsionData);

    UnsetImplicitValencePerceived();
  }

  OBAtom *OBMol::CreateAtom(void)
  {
    return new OBAtom;
  }

  OBBond *OBMol::CreateBond(void)
  {
    return new OBBond;
  }

  OBResidue *OBMol::CreateResidue(void)
  {
    return new OBResidue;
  }

  void OBMol::DestroyAtom(OBAtom *atom)
  {
    if (atom)
      {
        delete atom;
        atom = NULL;
      }
  }

  void OBMol::DestroyBond(OBBond *bond)
  {
    if (bond)
      {
        delete bond;
        bond = NULL;
      }
  }

  void OBMol::DestroyResidue(OBResidue *residue)
  {
    if (residue)
      {
        delete residue;
        residue = NULL;
      }
  }

  OBAtom *OBMol::NewAtom()
  {
    return NewAtom(_atomIds.size());
  }

  //! \brief Instantiate a New Atom and add it to the molecule
  //!
  //! Checks bond_queue for any bonds that should be made to the new atom
  //! and updates atom indexes.
  OBAtom *OBMol::NewAtom(unsigned long id)
  {
    //   BeginModify();

    // resize _atomIds if needed
    if (id >= _atomIds.size()) {
      unsigned int size = _atomIds.size();
      _atomIds.resize(id+1);
      for (unsigned long i = size; i < id; ++i)
        _atomIds[i] = (OBAtom*)NULL;
    }

    if (_atomIds.at(id))
      return (OBAtom*)NULL;

    OBAtom *obatom = CreateAtom();
    obatom->SetIdx(_natoms+1);
    obatom->SetParent(this);

    _atomIds[id] = obatom;
    obatom->SetId(id);

#define OBAtomIncrement 100

    if (_natoms+1 >= _vatom.size())
      {
        _vatom.resize(_natoms+OBAtomIncrement);
        vector<OBAtom*>::iterator j;
        for (j = _vatom.begin(),j+=(_natoms+1);j != _vatom.end();++j)
          *j = (OBAtom*)NULL;
      }
#undef OBAtomIncrement


    _vatom[_natoms] = obatom;
    _natoms++;

    if (HasData(OBGenericDataType::VirtualBondData))
      {
        /*add bonds that have been queued*/
        OBVirtualBond *vb;
        vector<OBGenericData*> verase;
        vector<OBGenericData*>::iterator i;
        for (i = BeginData();i != EndData();++i)
          if ((*i)->GetDataType() == OBGenericDataType::VirtualBondData)
            {
              vb = (OBVirtualBond*)*i;
              if (vb->GetBgn() > _natoms || vb->GetEnd() > _natoms)
                continue;
              if (obatom->GetIdx() == static_cast<unsigned int>(vb->GetBgn())
                  || obatom->GetIdx() == static_cast<unsigned int>(vb->GetEnd()))
                {
                  AddBond(vb->GetBgn(),vb->GetEnd(),vb->GetOrder());
                  verase.push_back(*i);
                }
            }

        if (!verase.empty())
          DeleteData(verase);
      }

    // EndModify();

    return(obatom);
  }

  OBResidue *OBMol::NewResidue()
  {
    OBResidue *obresidue = CreateResidue();
    obresidue->SetIdx(_residue.size());
    _residue.push_back(obresidue);
    return(obresidue);
  }

  OBBond *OBMol::NewBond()
  {
    return NewBond(_bondIds.size());
  }

  //! \since version 2.1
  //! \brief Instantiate a New Bond and add it to the molecule
  //!
  //! Sets the proper Bond index and insures this molecule is set as the parent.
  OBBond *OBMol::NewBond(unsigned long id)
  {
    // resize _bondIds if needed
    if (id >= _bondIds.size()) {
      unsigned int size = _bondIds.size();
      _bondIds.resize(id+1);
      for (unsigned long i = size; i < id; ++i)
        _bondIds[i] = (OBBond*)NULL;
    }

    if (_bondIds.at(id))
      return (OBBond*)NULL;

    OBBond *pBond = CreateBond();
    pBond->SetParent(this);
    pBond->SetIdx(_nbonds);

    _bondIds[id] = pBond;
    pBond->SetId(id);

#define OBBondIncrement 100
    if (_nbonds+1 >= _vbond.size())
      {
        _vbond.resize(_nbonds+OBBondIncrement);
        vector<OBBond*>::iterator i;
        for (i = _vbond.begin(),i+=(_nbonds+1);i != _vbond.end();++i)
          *i = (OBBond*)NULL;
      }
#undef  OBBondIncrement

    _vbond[_nbonds] = (OBBond*)pBond;
    _nbonds++;

    return(pBond);
  }

  //! \brief Add an atom to a molecule
  //!
  //! Also checks bond_queue for any bonds that should be made to the new atom
  bool OBMol::AddAtom(OBAtom &atom, bool forceNewId)
  {
    //    BeginModify();

    // Use the existing atom Id unless either it's invalid or forceNewId has been specified
    unsigned long id;
    if (forceNewId)
      id = _atomIds.size();
    else {
      id = atom.GetId();
      if (id == NoId)
        id = _atomIds.size();
    }

    OBAtom *obatom = CreateAtom();
    *obatom = atom;
    obatom->SetIdx(_natoms+1);
    obatom->SetParent(this);

    // resize _atomIds if needed
    if (id >= _atomIds.size()) {
      unsigned int size = _atomIds.size();
      _atomIds.resize(id+1);
      for (unsigned long i = size; i < id; ++i)
        _atomIds[i] = (OBAtom*)NULL;
    }

    obatom->SetId(id);
    _atomIds[id] = obatom;

#define OBAtomIncrement 100

    if (_natoms+1 >= _vatom.size())
      {
        _vatom.resize(_natoms+OBAtomIncrement);
        vector<OBAtom*>::iterator j;
        for (j = _vatom.begin(),j+=(_natoms+1);j != _vatom.end();++j)
          *j = (OBAtom*)NULL;
      }
#undef OBAtomIncrement

    _vatom[_natoms] = (OBAtom*)obatom;
    _natoms++;

    if (HasData(OBGenericDataType::VirtualBondData))
      {
        /*add bonds that have been queued*/
        OBVirtualBond *vb;
        vector<OBGenericData*> verase;
        vector<OBGenericData*>::iterator i;
        for (i = BeginData();i != EndData();++i)
          if ((*i)->GetDataType() == OBGenericDataType::VirtualBondData)
            {
              vb = (OBVirtualBond*)*i;
              if (vb->GetBgn() > _natoms || vb->GetEnd() > _natoms)
                continue;
              if (obatom->GetIdx() == static_cast<unsigned int>(vb->GetBgn())
                  || obatom->GetIdx() == static_cast<unsigned int>(vb->GetEnd()))
                {
                  AddBond(vb->GetBgn(),vb->GetEnd(),vb->GetOrder());
                  verase.push_back(*i);
                }
            }

        if (!verase.empty())
          DeleteData(verase);
      }

    //    EndModify();

    return(true);
  }

  bool OBMol::InsertAtom(OBAtom &atom)
  {
    BeginModify();
    AddAtom(atom);
    EndModify();

    return(true);
  }

  bool OBMol::AddResidue(OBResidue &residue)
  {
    BeginModify();

    OBResidue *obresidue = CreateResidue();
    *obresidue = residue;

    obresidue->SetIdx(_residue.size());

    _residue.push_back(obresidue);

    EndModify();

    return(true);
  }

  bool OBMol::StripSalts(int threshold)
  {
    vector<vector<int> > cfl;
    vector<vector<int> >::iterator i,max;

    ContigFragList(cfl);
    if (cfl.empty() || cfl.size() == 1)
      {
        return(false);
      }


    obErrorLog.ThrowError(__FUNCTION__, "Ran OpenBabel::StripSalts", obAuditMsg);

    max = cfl.begin();
    for (i = cfl.begin();i != cfl.end();++i)
      {
        if ((*max).size() < (*i).size())
          max = i;
      }

    vector<int>::iterator j;
    vector<OBAtom*> delatoms;
    set<int> atomIndices;
    for (i = cfl.begin(); i != cfl.end(); ++i)
      {
        if (i->size() < threshold || (threshold == 0 && i != max))
          {
            for (j = (*i).begin(); j != (*i).end(); ++j)
              {
                if (atomIndices.find( *j ) == atomIndices.end())
                  {
                    delatoms.push_back(GetAtom(*j));
                    atomIndices.insert(*j);
                  }
              }
          }
      }

    if (!delatoms.empty())
      {
        //      int tmpflags = _flags & (~(OB_SSSR_MOL));
        BeginModify();
        vector<OBAtom*>::iterator k;
        for (k = delatoms.begin(); k != delatoms.end(); ++k)
          DeleteAtom((OBAtom*)*k);
        EndModify();
        //      _flags = tmpflags;  // Gave crash when SmartsPattern::Match()
        // was called susequently
        // Hans De Winter; 03-nov-2010
      }

    return (true);
  }

  // Convenience function used by the DeleteHydrogens methods
  static bool IsSuppressibleHydrogen(OBAtom *atom, OBAtomClassData *pac)
  {
    if (atom->GetIsotope() == 0 && atom->GetHvyValence() == 1 && atom->GetFormalCharge() == 0
        && (pac == NULL || !pac->HasClass(atom->GetIdx())))
      return true;
    else
      return false;
  }

  bool OBMol::DeletePolarHydrogens()
  {
    OBAtom *atom;
    vector<OBAtom*>::iterator i;
    vector<OBAtom*> delatoms;

    obErrorLog.ThrowError(__FUNCTION__,
                          "Ran OpenBabel::DeleteHydrogens -- polar",
                          obAuditMsg);

    OBAtomClassData *pac = NULL;
    if (this->HasData("Atom Class"))
      pac = static_cast<OBAtomClassData*>(this->GetData("Atom Class"));

    for (atom = BeginAtom(i);atom;atom = NextAtom(i))
      if (atom->IsPolarHydrogen() && IsSuppressibleHydrogen(atom, pac))
        delatoms.push_back(atom);

    if (delatoms.empty())
      return(true);

    IncrementMod();

    for (i = delatoms.begin();i != delatoms.end();++i)
      DeleteAtom((OBAtom *)*i);

    DecrementMod();

    UnsetSSSRPerceived();
    UnsetLSSRPerceived();
    return(true);
  }


  bool OBMol::DeleteNonPolarHydrogens()
  {
    OBAtom *atom;
    vector<OBAtom*>::iterator i;
    vector<OBAtom*> delatoms;

    obErrorLog.ThrowError(__FUNCTION__,
                          "Ran OpenBabel::DeleteHydrogens -- nonpolar",
                          obAuditMsg);

    
    OBAtomClassData *pac = NULL;
    if (this->HasData("Atom Class"))
      pac = static_cast<OBAtomClassData*>(this->GetData("Atom Class"));

    for (atom = BeginAtom(i);atom;atom = NextAtom(i))
      if (atom->IsNonPolarHydrogen() && IsSuppressibleHydrogen(atom, pac))
        delatoms.push_back(atom);

    if (delatoms.empty())
      return(true);

    /*
      int idx1,idx2;
      vector<double*>::iterator j;
      for (idx1=0,idx2=0,atom = BeginAtom(i);atom;atom = NextAtom(i),++idx1)
      if (!atom->IsHydrogen())
      {
      for (j = _vconf.begin();j != _vconf.end();++j)
      memcpy((char*)&((*j)[idx2*3]),(char*)&((*j)[idx1*3]),sizeof(double)*3);
      idx2++;
      }
    */

    IncrementMod();

    for (i = delatoms.begin();i != delatoms.end();++i)
      DeleteAtom((OBAtom *)*i);

    DecrementMod();

    UnsetSSSRPerceived();
    UnsetLSSRPerceived();
    return(true);
  }

  bool OBMol::DeleteHydrogens()
  {
    OBAtom *atom;//,*nbr;
    vector<OBAtom*>::iterator i;
    vector<OBAtom*> delatoms,va;

    obErrorLog.ThrowError(__FUNCTION__,
                          "Ran OpenBabel::DeleteHydrogens", obAuditMsg);

    OBAtomClassData *pac = NULL;
    if (this->HasData("Atom Class"))
      pac = static_cast<OBAtomClassData*>(this->GetData("Atom Class"));

    for (atom = BeginAtom(i);atom;atom = NextAtom(i))
      if (atom->IsHydrogen() && IsSuppressibleHydrogen(atom, pac))
        delatoms.push_back(atom);

    UnsetHydrogensAdded();

    if (delatoms.empty())
      return(true);

    /* decide whether these flags need to be reset
       _flags &= (~(OB_ATOMTYPES_MOL));
       _flags &= (~(OB_HYBRID_MOL));
       _flags &= (~(OB_PCHARGE_MOL));
       _flags &= (~(OB_IMPVAL_MOL));
    */

    IncrementMod();

    // This is slow -- we need methods to delete a set of atoms
    //  and to delete a set of bonds
    // Calling this sequentially does result in correct behavior
    //  (e.g., fixing PR# 1704551)
    for (i = delatoms.begin();i != delatoms.end();++i)
      DeleteAtom((OBAtom *)*i);

    DecrementMod();

    UnsetSSSRPerceived();
    UnsetLSSRPerceived();
    return(true);
  }

  bool OBMol::DeleteHydrogens(OBAtom *atom)
  //deletes all hydrogens attached to the atom passed to the function
  {
    OBAtom *nbr;
    vector<OBAtom*>::iterator i;
    vector<OBBond*>::iterator k;
    vector<OBAtom*> delatoms;

    OBAtomClassData *pac = NULL;
    if (this->HasData("Atom Class"))
      pac = static_cast<OBAtomClassData*>(this->GetData("Atom Class"));

    for (nbr = atom->BeginNbrAtom(k);nbr;nbr = atom->NextNbrAtom(k))
      if (nbr->IsHydrogen() && IsSuppressibleHydrogen(atom, pac))
        delatoms.push_back(nbr);

    if (delatoms.empty())
      return(true);

    IncrementMod();
    for (i = delatoms.begin();i != delatoms.end();++i)
      DeleteHydrogen((OBAtom*)*i);
    DecrementMod();

    UnsetHydrogensAdded();
    UnsetSSSRPerceived();
    UnsetLSSRPerceived();
    return(true);
  }


  bool OBMol::DeleteHydrogen(OBAtom *atom)
  //deletes the hydrogen atom passed to the function
  {
    if (!atom->IsHydrogen())
      return false;

    //find bonds to delete
    OBAtom *nbr;
    vector<OBBond*> vdb;
    vector<OBBond*>::iterator j;
    for (nbr = atom->BeginNbrAtom(j);nbr;nbr = atom->NextNbrAtom(j))
      vdb.push_back(*j);

    IncrementMod();
    for (j = vdb.begin();j != vdb.end();++j)
      DeleteBond((OBBond*)*j); //delete bonds
    DecrementMod();

    int idx;
    if (atom->GetIdx() != NumAtoms())
      {
        idx = atom->GetCIdx();
        int size = NumAtoms()-atom->GetIdx();
        vector<double*>::iterator k;
        for (k = _vconf.begin();k != _vconf.end();++k)
          memmove((char*)&(*k)[idx],(char*)&(*k)[idx+3],sizeof(double)*3*size);

      }

    // Deleting hydrogens does not invalidate the stereo objects
    // - however, any explicit refs to the hydrogen atom must be
    //   converted to implicit refs
    OBStereo::Ref id = atom->GetId();
    StereoRefToImplicit(*this, id);

    _atomIds[id] = (OBAtom*)NULL;
    _vatom.erase(_vatom.begin()+(atom->GetIdx()-1));
    _natoms--;

    //reset all the indices to the atoms
    vector<OBAtom*>::iterator i;
    OBAtom *atomi;
    for (idx=1,atomi = BeginAtom(i);atomi;atomi = NextAtom(i),++idx)
      atomi->SetIdx(idx);

    UnsetHydrogensAdded();

    DestroyAtom(atom);

    UnsetSSSRPerceived();
    UnsetLSSRPerceived();
    return(true);
  }

  /*
  this has become a wrapper for backward compatibility
  */
  bool OBMol::AddHydrogens(bool polaronly, bool correctForPH, double pH)
  {
    return(AddNewHydrogens(polaronly ? PolarHydrogen : AllHydrogen, correctForPH, pH));
  }

  bool OBMol::AddNewHydrogens(HydrogenType whichHydrogen, bool correctForPH, double pH)
  {
    if (!IsCorrectedForPH() && correctForPH)
      CorrectForPH(pH);

    if (HasHydrogensAdded())
      return(true);

    bool hasChiralityPerceived = this->HasChiralityPerceived(); // remember
    bool hasImplicitValencePerceived = this->HasImplicitValencePerceived(); // remember

    /*
    //
    // This was causing bug #1892844 in avogadro. We also want to add hydrogens if the molecule has no bonds.
    //
    if(NumBonds()==0 && NumAtoms()!=1)
    {
    obErrorLog.ThrowError(__FUNCTION__,
    "Did not run OpenBabel::AddHydrogens on molecule with no bonds", obAuditMsg);
    return true;
    }
    */
    if (whichHydrogen == AllHydrogen)
      obErrorLog.ThrowError(__FUNCTION__,
                            "Ran OpenBabel::AddHydrogens", obAuditMsg);
    else if (whichHydrogen == PolarHydrogen)
      obErrorLog.ThrowError(__FUNCTION__,
                            "Ran OpenBabel::AddHydrogens -- polar only", obAuditMsg);
    else
      obErrorLog.ThrowError(__FUNCTION__,
                            "Ran OpenBabel::AddHydrogens -- nonpolar only", obAuditMsg);

    // Make sure we have conformers (PR#1665519)
<<<<<<< HEAD
    if (!_vconf.empty())
    {
      OBAtom *atom;
      vector<OBAtom*>::iterator i;
      if(_c == NULL) _c = _vconf[0];
      for (atom = BeginAtom(i);atom;atom = NextAtom(i))
        {
          atom->SetVector();
          atom->SetCoordPtr(&_c);
        }
=======
    if (!_vconf.empty() && !Empty() && !_mod)
    {
      if(!_c) _c = _vconf[0];
      OBAtom *atom;
      vector<OBAtom*>::iterator i;
      for (atom = BeginAtom(i); atom; atom = NextAtom(i))
      {
        atom->SetVector();
      }
>>>>>>> 1721d4f8
    }

    SetHydrogensAdded(); // This must come after EndModify() as EndModify() wipes the flags
    // If chirality was already perceived, remember this (to avoid wiping information
    if (hasChiralityPerceived)
      this->SetChiralityPerceived();
    // If implicit valence was already perceived, remember (e.g. custom valence model)
    if (hasImplicitValencePerceived)
      this->SetImplicitValencePerceived();

    //count up number of hydrogens to add
    OBAtom *atom,*h;
    int hcount,count=0;
    vector<pair<OBAtom*,int> > vhadd;
    vector<OBAtom*>::iterator i;
    for (atom = BeginAtom(i);atom;atom = NextAtom(i))
      {
        if (whichHydrogen == PolarHydrogen
                           && !(atom->IsNitrogen() || atom->IsOxygen() ||
                           atom->IsSulfur() || atom->IsPhosphorus()))
          continue;
        if (whichHydrogen == NonPolarHydrogen
                           && (atom->IsNitrogen() || atom->IsOxygen() ||
                           atom->IsSulfur() || atom->IsPhosphorus()))
          continue;

        hcount = atom->GetImplicitValence() - atom->GetValence();

        //Jan 05 Implicit valency now left alone; use spin multiplicity for implicit Hs
        int mult = atom->GetSpinMultiplicity();
        if(mult==2) //radical
          hcount-=1;
        else if(mult==1 || mult==3) //carbene
          hcount-=2;
        else if(mult>=4) // as in CH, C etc
          hcount -= mult-1;

        if (hcount < 0)
          hcount = 0;
        if (hcount)
          {
            vhadd.push_back(pair<OBAtom*,int>(atom,hcount));
            count += hcount;
          }
      }

    if (count == 0) {
      // Make sure to clear SSSR and aromatic flags we may have tripped above
      _flags &= (~(OB_SSSR_MOL|OB_AROMATIC_MOL));
      return(true);
    }
    bool hasCoords = HasNonZeroCoords();

    //realloc memory in coordinate arrays for new hydrogens
    double *tmpf;
    vector<double*>::iterator j;
    for (j = _vconf.begin();j != _vconf.end();++j)
      {
        tmpf = new double [(NumAtoms()+count)*3];
        memset(tmpf,'\0',sizeof(double)*(NumAtoms()+count)*3);
        if (hasCoords)
          memcpy(tmpf,(*j),sizeof(double)*NumAtoms()*3);
        delete []*j;
        *j = tmpf;
      }

    IncrementMod();

    int m,n;
    vector3 v;
    vector<pair<OBAtom*,int> >::iterator k;
    double hbrad = etab.CorrectedBondRad(1,0);

    for (k = vhadd.begin();k != vhadd.end();++k)
      {
        atom = k->first;
        double bondlen = hbrad+etab.CorrectedBondRad(atom->GetAtomicNum(),atom->GetHyb());
        for (m = 0;m < k->second;++m)
          {
            for (n = 0;n < NumConformers();++n)
              {
                SetConformer(n);
                if (hasCoords)
                  {
                    // Ensure that add hydrogens only returns finite coords
                    //atom->GetNewBondVector(v,bondlen);
                    v = OBBuilder::GetNewBondVector(atom,bondlen);
                    if (isfinite(v.x()) || isfinite(v.y()) || isfinite(v.z())) {
                      _c[(NumAtoms())*3]   = v.x();
                      _c[(NumAtoms())*3+1] = v.y();
                      _c[(NumAtoms())*3+2] = v.z();
                    }
                    else {
                      _c[(NumAtoms())*3]   = 0.0;
                      _c[(NumAtoms())*3+1] = 0.0;
                      _c[(NumAtoms())*3+2] = 0.0;
                      obErrorLog.ThrowError(__FUNCTION__,
                                            "Ran OpenBabel::AddHydrogens -- non-finite hydrogens found.",
                                            obAuditMsg);
                    }
                  }
                else
                  memset((char*)&_c[NumAtoms()*3],'\0',sizeof(double)*3);
              }
            h = NewAtom();
            h->SetType("H");
            h->SetAtomicNum(1);

            // copy parent atom residue to added hydrogen     REG 6/30/02

            if (atom->HasResidue())
              {

                string aname;

                aname = "H";

                // Add the new H atom to the appropriate residue list
                atom->GetResidue()->AddAtom(h);

                // Give the new atom a pointer back to the residue
                h->SetResidue(atom->GetResidue());

                atom->GetResidue()->SetAtomID(h,aname);

              }

            int bondFlags = 0;
            AddBond(atom->GetIdx(),h->GetIdx(),1, bondFlags);
            h->SetCoordPtr(&_c);
            OpenBabel::ImplicitRefToStereo(*this, atom->GetId(), h->GetId());
          }
      }

    DecrementMod();

    //reset atom type and partial charge flags
    _flags &= (~(OB_PCHARGE_MOL|OB_ATOMTYPES_MOL|OB_SSSR_MOL|OB_AROMATIC_MOL));

    return(true);
  }

  bool OBMol::AddPolarHydrogens()
  {
    return(AddNewHydrogens(PolarHydrogen));
  }

  bool OBMol::AddNonPolarHydrogens()
  {
    return(AddNewHydrogens(NonPolarHydrogen));
  }

  bool OBMol::AddHydrogens(OBAtom *atom)
  {
    OBAtom *h;

    if (atom->IsHydrogen())
      return false;

    //count up number of hydrogens to add
    int hcount,count=0;
    vector<pair<OBAtom*,int> > vhadd;

    hcount = atom->GetImplicitValence() - atom->GetValence();

    //Jan 05 Implicit valency now left alone; use spin multiplicity for implicit Hs
    int mult = atom->GetSpinMultiplicity();
    if(mult==2) //radical
      hcount-=1;
    else if(mult==1 || mult==3) //carbene
      hcount-=2;

    if (hcount < 0)
      hcount = 0;
    if (hcount)
      {
        vhadd.push_back(pair<OBAtom*,int>(atom,hcount));
        count += hcount;
      }

    if (count == 0)
      return(true);

    //realloc memory in coordinate arrays for new hydroges
    double *tmpf;
    vector<double*>::iterator j;
    for (j = _vconf.begin();j != _vconf.end();++j)
      {
        tmpf = new double [(NumAtoms()+count)*3+10];
        memcpy(tmpf,(*j),sizeof(double)*NumAtoms()*3);
        delete []*j;
        *j = tmpf;
      }

    IncrementMod();

    int m,n;
    vector3 v;
    vector<pair<OBAtom*,int> >::iterator k;
    double hbrad = etab.CorrectedBondRad(1,0);

    for (k = vhadd.begin();k != vhadd.end();++k)
      {
        atom = k->first;
        double bondlen = hbrad+etab.CorrectedBondRad(atom->GetAtomicNum(),atom->GetHyb());
        for (m = 0;m < k->second;++m)
          {
            for (n = 0;n < NumConformers();++n)
              {
                SetConformer(n);
                //atom->GetNewBondVector(v,bondlen);
                v = OBBuilder::GetNewBondVector(atom,bondlen);
                _c[(NumAtoms())*3]   = v.x();
                _c[(NumAtoms())*3+1] = v.y();
                _c[(NumAtoms())*3+2] = v.z();
              }
            h = NewAtom();
            h->SetType("H");
            h->SetAtomicNum(1);

            int bondFlags = 0;
            AddBond(atom->GetIdx(),h->GetIdx(),1, bondFlags);
            h->SetCoordPtr(&_c);
            OpenBabel::ImplicitRefToStereo(*this, atom->GetId(), h->GetId());
          }
      }

    DecrementMod();
    SetConformer(0);

    //reset atom type and partial charge flags
    //_flags &= (~(OB_PCHARGE_MOL|OB_ATOMTYPES_MOL));

    return(true);
  }

  bool OBMol::CorrectForPH(double pH)
  {
    if (IsCorrectedForPH())
      return(true);
    phmodel.CorrectForPH(*this, pH);

    obErrorLog.ThrowError(__FUNCTION__,
                          "Ran OpenBabel::CorrectForPH", obAuditMsg);

    return(true);
  }

  //! \brief set spin multiplicity for H-deficient atoms
  /**
     If NoImplicitH is true then the molecule has no implicit hydrogens. Individual atoms
     on which ForceNoH() has been called also have no implicit hydrogens.
     If NoImplicitH is false (the default), then if there are any explicit hydrogens
     on an atom then they constitute all the hydrogen on that atom. However, a hydrogen
     atom with its _isotope!=0 is not considered explicit hydrogen for this purpose.
     In addition, an atom which has had ForceImplH()called for it is never considered
     hydrogen deficient, e.g. unbracketed atoms in SMILES.
     Any discrepancy with the expected atom valency is interpreted as the atom being a
     radical of some sort and iits _spinMultiplicity is set to 2 when it is one hydrogen short
     and 3 when it is two hydrogens short and similarly for greater hydrogen deficiency.

     So SMILES C[CH] is interpreted as methyl carbene, CC[H][H] as ethane, and CC[2H] as CH3CH2D.
  **/



  bool OBMol::AssignSpinMultiplicity(bool NoImplicitH)
  {
    // The following functions now uses the flag OB_ATOMSPIN_MOL rather than OB_TSPIN_MOL.
    // OB_TSPIN_MOL is set when the total spin of a molecule is set, which prevented
    // the hydrogen deficiency of individual atoms being set in this function.
    if (HasSpinMultiplicityAssigned())//
      return(true);

    SetSpinMultiplicityAssigned();

    if(HasFlag(OB_PATTERN_STRUCTURE))// not a real molecule, just a pattern
      return true;

    if(NumBonds()==0 && NumAtoms()!=1)
      {
        obErrorLog.ThrowError(__FUNCTION__,
                  "Did not run OpenBabel::AssignSpinMultiplicity on molecule with no bonds", obAuditMsg);
        return true;
      }

    obErrorLog.ThrowError(__FUNCTION__,
                  "Ran OpenBabel::AssignSpinMultiplicity", obAuditMsg);

    OBAtom *atom;
    int diff;
    vector<OBAtom*>::iterator k;
    for (atom = BeginAtom(k);atom;atom = NextAtom(k))
      {
        if(atom->HasImplHForced()) //Probably unbracketed atoms in SMILES, which are never H deficient
          continue;
        if (NoImplicitH
            || (!atom->IsHydrogen() && atom->ExplicitHydrogenCount(true)!=0)//exclude D,T
            || atom->HasNoHForced())
          {
            diff=atom->GetImplicitValence() - (atom->GetHvyValence() + atom->ExplicitHydrogenCount());
            if (diff)
              atom->SetSpinMultiplicity(diff+1);//radicals =2; all carbenes =3
          }
      }
    return (true);
  }


  // Not used anywhere internally -- likely predates OBBase code
  // static void ResetVisit(OBMol &mol,vector<int> &visit,int depth)
  // {
  //     OBBond *bond;
  //     vector<OBBond*>::iterator i;

  //     for (bond = mol.BeginBond(i);bond;bond = mol.NextBond(i))
  //         if (bond->IsAromatic() && visit[bond->GetIdx()] >= depth)
  //             visit[bond->GetIdx()] = 0;
  // }

  static int ValenceSum(OBAtom *atom)
  {
    int count = atom->GetImplicitValence();

    OBBond *bond;
    vector<OBBond*>::iterator i;
    for (bond = atom->BeginBond(i);bond;bond = atom->NextBond(i))
      if (bond->IsKDouble())
        count++;

    return(count);
  }

  static bool KekulePropagate(OBAtom *atom,vector<int> &visit,vector<int> &ival,int depth)
  {
    int count = 0;
    OBBond *bond;
    vector<OBBond*>::iterator i;
    for (bond = atom->BeginBond(i);bond;bond = atom->NextBond(i))
      if (!visit[bond->GetIdx()])
        count++;

    if (!count)
      return(ValenceSum(atom) == ival[atom->GetIdx()]);

    bool result = true;
    OBAtom *nbr;

    if (ValenceSum(atom) >= ival[atom->GetIdx()])
      {
        for (nbr = atom->BeginNbrAtom(i);nbr;nbr = atom->NextNbrAtom(i))
          if (nbr->IsAromatic() && !visit[(*i)->GetIdx()])
            {
              visit[(*i)->GetIdx()] = depth;
              ((OBBond*)*i)->SetKSingle();
              result = KekulePropagate(nbr,visit,ival,depth);
              if (result)
                break;
              //            if (!result) break;
            }
      }
    else if (count == 1)
      for (nbr = atom->BeginNbrAtom(i);nbr;nbr = atom->NextNbrAtom(i))
        if (nbr->IsAromatic() && !visit[(*i)->GetIdx()])
          {
            visit[(*i)->GetIdx()] = depth;
            ((OBBond*)*i)->SetKDouble();
            result = KekulePropagate(nbr,visit,ival,depth);
            //break;
            if (result)
              break;
          }
    return(result);
  }

  int GetCurrentValence(OBAtom *atom)
  {
    int count = atom->GetImplicitValence();

    OBBond *bond;
    vector<OBBond*>::iterator i;
    for (bond = atom->BeginBond(i);bond;bond = atom->NextBond(i))
      {
        if (bond->IsKDouble())
          count++;
        else if (bond->IsKTriple())
          count += 2;
        //      else if (bond->IsSingle()) count++;
        //      else if (bond->IsDouble()) count += 2;
        //      else if (bond->IsTriple()) count += 3;
      }
    return(count);
  }

  bool ExpandKekule(OBMol &mol, vector<OBAtom*> &va,
                    vector<OBAtom*>::iterator i,
                    vector<int> &maxv,bool secondpass)
  {
    if (i == va.end())
      {
        //check to see that the ideal valence has been achieved for all atoms
        vector<OBAtom*>::iterator j;
        for (j = va.begin();j != va.end();++j)
          {
            //let erroneously aromatic carboxylates pass
            if (((OBAtom*)*j)->IsOxygen() && ((OBAtom*)*j)->GetValence() == 1)
              continue;
            if (GetCurrentValence((OBAtom*)*j) != maxv[(*j)->GetIdx()])
              {
                //        cout << " ExpandKekule atom: " << ((OBAtom*)*j)->GetIdx()
                //       << " valence is " << (GetCurrentValence((OBAtom*)*j))
                //       << " should be " << maxv[(*j)->GetIdx()] << endl;
                return(false);
              }
          }
        return(true);
      }

    //jump to next atom in list if current atom doesn't have any attached
    //aromatic bonds
    OBBond *bond;
    OBAtom *atom = (OBAtom*)*i;
    vector<OBBond*>::iterator j;
    bool done = true;
    for (bond = atom->BeginBond(j);bond;bond = atom->NextBond(j))
      if (bond->GetBO() == 5)
        {
          done = false;
          break;
        }
    if (done)
      return(ExpandKekule(mol,va,i+1,maxv,secondpass));

    //store list of attached aromatic atoms
    OBAtom *nbr;
    vector<OBBond*> vb;
    for (nbr = atom->BeginNbrAtom(j);nbr;nbr = atom->NextNbrAtom(j))
      if ((*j)->GetBO() == 5)
        {
          vb.push_back(*j);
          ((OBBond *)*j)->SetBO(1);
          ((OBBond *)*j)->SetKSingle();
        }

    //try setting a double bond
    if (GetCurrentValence(atom) < maxv[atom->GetIdx()])
      {
        for (j = vb.begin();j != vb.end();++j)
          {
            nbr = ((OBBond *)*j)->GetNbrAtom(atom);
            if (GetCurrentValence(nbr) <= maxv[nbr->GetIdx()])
              {
                ((OBBond*)*j)->SetKDouble();
                ((OBBond*)*j)->SetBO(2);
                if (ExpandKekule(mol,va,i+1,maxv,secondpass))
                  return(true);
                ((OBBond*)*j)->SetKSingle();
                ((OBBond*)*j)->SetBO(1);
              }
          }

        if (secondpass && atom->IsNitrogen() && atom->GetFormalCharge() == 0 &&
            atom->GetImplicitValence() == 2)
          {
            atom->IncrementImplicitValence();
            if (ExpandKekule(mol,va,i+1,maxv,secondpass))
              return(true);
            atom->DecrementImplicitValence();
          }
      }
    else  //full valence - no double bond to set
      {
        if (ExpandKekule(mol,va,i+1,maxv,secondpass))
          return(true);

        bool trycharge = false;
        if (secondpass && atom->GetFormalCharge() == 0)
          {
            if (atom->IsNitrogen() && atom->GetHvyValence() == 3)
              trycharge = true;
            if (atom->IsOxygen() && atom->GetHvyValence() == 2)
              trycharge = true;
            if (atom->IsSulfur() && atom->GetHvyValence() == 2)
              trycharge = true;
          }

        if (trycharge) //attempt to charge up O,N,S to make a valid kekule form
          {
            maxv[atom->GetIdx()]++;
            atom->SetFormalCharge(1);
            for (j = vb.begin();j != vb.end();++j)
              {
                nbr = ((OBBond*)*j)->GetNbrAtom(atom);
                if (GetCurrentValence(nbr) <= maxv[nbr->GetIdx()])
                  {
                    ((OBBond*)*j)->SetKDouble();
                    ((OBBond*)*j)->SetBO(2);
                    if (ExpandKekule(mol,va,i+1,maxv,secondpass))
                      return(true);
                    ((OBBond*)*j)->SetKSingle();
                    ((OBBond*)*j)->SetBO(1);
                  }
              }
            maxv[atom->GetIdx()]--;
            atom->SetFormalCharge(0);
          }

        if (secondpass && atom->IsNitrogen() && atom->GetFormalCharge() == 0 &&
            atom->GetImplicitValence() == 2) //try protonating the nitrogen
          {
            atom->IncrementImplicitValence();
            if (ExpandKekule(mol,va,i+1,maxv,secondpass))
              return(true);
            atom->DecrementImplicitValence();
          }
      }

    //failed to find a valid solution - reset attached bonds
    for (j = vb.begin();j != vb.end();++j)
      {
        ((OBBond*)*j)->SetKSingle();
        ((OBBond*)*j)->SetBO(5);
      }

    return(false);
  }

  void CorrectBadResonanceForm(OBMol &mol)
  {
    string s;
    OBBond *b1,*b2,*b3;
    OBAtom *a1,*a2,*a3,*a4;
    vector<vector<int> > mlist;
    vector<vector<int> >::iterator i;

    obErrorLog.ThrowError(__FUNCTION__,
                          "Ran OpenBabel::CorrectBadResonanceForm", obAuditMsg);

    OBSmartsPattern acid;
    acid.Init("[oD1]c[oD1]");

    //carboxylic acid
    if (acid.Match(mol))
      {
        mlist = acid.GetUMapList();
        for (i = mlist.begin();i != mlist.end();++i)
          {
            a1 = mol.GetAtom((*i)[0]);
            a2 = mol.GetAtom((*i)[1]);
            a3 = mol.GetAtom((*i)[2]);
            b1 = a2->GetBond(a1);
            b2 = a2->GetBond(a3);
            if (!b1 || !b2)
              continue;
            b1->SetKDouble();
            b2->SetKSingle();
          }
      }

    //phosphonic acid
    OBSmartsPattern phosphate;
    phosphate.Init("[p]([oD1])([oD1])([oD1])[#6,#8]");
    if (phosphate.Match(mol))
      {
        mlist = phosphate.GetUMapList();
        for (i = mlist.begin();i != mlist.end();++i)
          {
            a1 = mol.GetAtom((*i)[0]);
            a2 = mol.GetAtom((*i)[1]);
            a3 = mol.GetAtom((*i)[2]);
            a4 = mol.GetAtom((*i)[3]);
            b1 = a1->GetBond(a2);
            b2 = a1->GetBond(a3);
            b3 = a1->GetBond(a4);

            if (!b1 || !b2 || !b3)
              continue;
            b1->SetKDouble();
            b2->SetKSingle();
            b3->SetKSingle();
          }
      }

    //amidene and guanidine
    OBSmartsPattern amidene;
    amidene.Init("[nD1]c([nD1])*");
    if (amidene.Match(mol))
      {
        mlist = amidene.GetUMapList();
        for (i = mlist.begin();i != mlist.end();++i)
          {
            a1 = mol.GetAtom((*i)[0]);
            a2 = mol.GetAtom((*i)[1]);
            a3 = mol.GetAtom((*i)[2]);
            b1 = a2->GetBond(a1);
            b2 = a2->GetBond(a3);
            if (!b1 || !b2)
              continue;
            b1->SetKDouble();
            b2->SetKSingle();
          }
      }
  }

  bool OBMol::PerceiveKekuleBonds()
  {
    if (HasKekulePerceived())
      return(true);
    SetKekulePerceived();

    OBBond *bond;
    vector<OBBond*>::iterator i;

    //initialize kekule bonds
    bool done = true;
    bool badResonanceForm = false;
    vector<bool> varo;
    varo.resize(NumAtoms()+1,false);
    for (bond = BeginBond(i);bond;bond = NextBond(i))
      switch (bond->GetBO())
        {
        case 2:
          bond->SetKDouble();
          break;
        case 3:
          bond->SetKTriple();
          break;
        case 5:

          bond->SetKSingle();
          if (bond->IsInRing())
            {
              varo[bond->GetBeginAtomIdx()] = true;
              varo[bond->GetEndAtomIdx()]   = true;
              done = false;
            }
          else
            badResonanceForm = true;

          break;

        default:
          bond->SetKSingle();
          break;
        }

    if (badResonanceForm)
      CorrectBadResonanceForm(*this);

    if (done)
      return(true);

    //set the maximum valence for each aromatic atom
    OBAtom *atom,*nbr;
    vector<OBAtom*>::iterator j,k;
    vector<int> maxv;
    maxv.resize(NumAtoms()+1);

    for (atom = BeginAtom(j);atom;atom = NextAtom(j))
      if (varo[atom->GetIdx()])
        {
          switch (atom->GetAtomicNum())
            {
            case 6:
              maxv[atom->GetIdx()] = 4;
              break;
            case 8:
            case 16:
            case 34:
            case 52:
              maxv[atom->GetIdx()] = 2;
              break;
            case 7:
            case 15:
            case 33:
              maxv[atom->GetIdx()] = 3;
              break;
            }
          //correct valence for formal charges
          if (atom->IsCarbon())
            maxv[atom->GetIdx()] -= abs(atom->GetFormalCharge());
          else
            maxv[atom->GetIdx()] += atom->GetFormalCharge();

          if (atom->IsNitrogen() || atom->IsSulfur())
            for (nbr = atom->BeginNbrAtom(i);nbr;nbr = atom->NextNbrAtom(i))
              if (nbr->IsOxygen() && (*i)->GetBO() == 2)
                maxv[atom->GetIdx()] += 2;
        }

    bool result = true;
    vector<bool> used;
    used.resize(NumAtoms()+1);
    vector<OBAtom*> va,curr,next;
    for (atom = BeginAtom(j);atom;atom = NextAtom(j))
      if (varo[atom->GetIdx()] && !used[atom->GetIdx()])
        {
          va.clear();
          va.push_back(atom);
          curr.clear();
          curr.push_back(atom);
          used[atom->GetIdx()] = true;

          for (;!curr.empty();)
            {
              next.clear();
              for (k = curr.begin();k != curr.end();++k)
                for (nbr = ((OBAtom*)*k)->BeginNbrAtom(i);nbr;nbr = ((OBAtom*)*k)->NextNbrAtom(i))
                  if (varo[nbr->GetIdx()] && !used[nbr->GetIdx()])
                    {
                      used[nbr->GetIdx()] = true;
                      next.push_back(nbr);
                      va.push_back(nbr);
                    }
              curr = next;
            }

          //try it first without protonating aromatic nitrogens
          if (!ExpandKekule(*this,va,va.begin(),maxv,false) &&
              !ExpandKekule(*this,va,va.begin(),maxv,true))
            {
              result = false;
              //        cerr << " Died on atom " << atom->GetIdx() << endl;
            }
        }

    if (!result)
      {
        //        cerr << "Kekulization Error = " << GetTitle() << endl;
        //exit(0);
      }

    return(result);
  }

  bool OBMol::Kekulize()
  {
    OBBond *bond;
    vector<OBBond*>::iterator i;
    // Not quite sure why this is here -GRH 2003
    //  if (NumAtoms() > 255) return(false);

    obErrorLog.ThrowError(__FUNCTION__,
                          "Ran OpenBabel::Kekulize", obAuditMsg);

    for (bond = BeginBond(i);bond;bond = NextBond(i))
      if (bond->IsKSingle())
        bond->SetBO(1);
      else if (bond->IsKDouble())
        bond->SetBO(2);
      else if (bond->IsKTriple())
        bond->SetBO(3);

    return(true);
  }

  // Used by DeleteAtom below. Code based on StereoRefToImplicit
  const void DeleteStereoOnAtom(OBMol& mol, OBStereo::Ref atomId)
  {
    std::vector<OBGenericData*> vdata = mol.GetAllData(OBGenericDataType::StereoData);
    for (std::vector<OBGenericData*>::iterator data = vdata.begin(); data != vdata.end(); ++data) {
      OBStereo::Type datatype = ((OBStereoBase*)*data)->GetType();

      if (datatype != OBStereo::CisTrans && datatype != OBStereo::Tetrahedral) {
        obErrorLog.ThrowError(__FUNCTION__,
            "This function should be updated to handle additional stereo types.\nSome stereochemistry objects may contain explicit refs to hydrogens which have been removed.", obWarning);
        continue;
      }

      if (datatype == OBStereo::CisTrans) {
        OBCisTransStereo *ct = dynamic_cast<OBCisTransStereo*>(*data);
        OBCisTransStereo::Config ct_cfg = ct->GetConfig();
        if (ct_cfg.begin == atomId || ct_cfg.end == atomId ||
            std::find(ct_cfg.refs.begin(), ct_cfg.refs.end(), atomId) != ct_cfg.refs.end())
          mol.DeleteData(ct);
      }
      else if (datatype == OBStereo::Tetrahedral) {
        OBTetrahedralStereo *ts = dynamic_cast<OBTetrahedralStereo*>(*data);
        OBTetrahedralStereo::Config ts_cfg = ts->GetConfig();
        if (ts_cfg.from == atomId ||
            std::find(ts_cfg.refs.begin(), ts_cfg.refs.end(), atomId) != ts_cfg.refs.end())
          mol.DeleteData(ts);
      }
    }
  }

  bool OBMol::DeleteAtom(OBAtom *atom, bool destroyAtom)
  {
    if (atom->IsHydrogen())
      return(DeleteHydrogen(atom));

    BeginModify();
    //don't need to do anything with coordinates b/c
    //BeginModify() blows away coordinates

    //find bonds to delete
    OBAtom *nbr;
    vector<OBBond*> vdb;
    vector<OBBond*>::iterator j;
    for (nbr = atom->BeginNbrAtom(j);nbr;nbr = atom->NextNbrAtom(j))
      vdb.push_back(*j);

    for (j = vdb.begin();j != vdb.end();++j)
      DeleteBond((OBBond *)*j); //delete bonds

    _atomIds[atom->GetId()] = (OBAtom*)NULL;
    _vatom.erase(_vatom.begin()+(atom->GetIdx()-1));
    _natoms--;

    //reset all the indices to the atoms
    int idx;
    vector<OBAtom*>::iterator i;
    OBAtom *atomi;
    for (idx=1,atomi = BeginAtom(i);atomi;atomi = NextAtom(i),++idx)
      atomi->SetIdx(idx);

    EndModify();

    // Delete any stereo objects involving this atom
    OBStereo::Ref id = atom->GetId();
    DeleteStereoOnAtom(*this, id);

    if (destroyAtom)
      DestroyAtom(atom);

    UnsetSSSRPerceived();
    UnsetLSSRPerceived();
    return(true);
  }

  bool OBMol::DeleteResidue(OBResidue *residue, bool destroyResidue)
  {
    unsigned short idx = residue->GetIdx();
    _residue.erase(_residue.begin() + idx);

    for ( unsigned short i = idx ; i < _residue.size() ; i++ )
      _residue[i]->SetIdx(i);

    if (destroyResidue)
      DestroyResidue(residue);

    UnsetSSSRPerceived();
    UnsetLSSRPerceived();
    return(true);
  }

  bool OBMol::DeleteBond(OBBond *bond, bool destroyBond)
  {
    BeginModify();

    (bond->GetBeginAtom())->DeleteBond(bond);
    (bond->GetEndAtom())->DeleteBond(bond);
    _bondIds[bond->GetId()] = (OBBond*)NULL;
    _vbond.erase(_vbond.begin() + bond->GetIdx()); // bond index starts at 0!!!
    _nbonds--;

    vector<OBBond*>::iterator i;
    int j;
    OBBond *bondi;
    for (bondi = BeginBond(i),j=0;bondi;bondi = NextBond(i),++j)
      bondi->SetIdx(j);

    EndModify();

    if (destroyBond)
      DestroyBond(bond);

    UnsetSSSRPerceived();
    UnsetLSSRPerceived();
    return(true);
  }

  bool OBMol::AddBond(int first,int second,int order,int flags,int insertpos)
  {
    // Don't add the bond if it already exists
    if (first == second || GetBond(first, second) != NULL)
      return(false);

    //    BeginModify();

    if ((unsigned)first <= NumAtoms() && (unsigned)second <= NumAtoms())
      //atoms exist and bond doesn't
      {
        OBBond *bond = CreateBond();
        if (!bond)
          {
            //EndModify();
            return(false);
          }

        OBAtom *bgn,*end;
        bgn = GetAtom(first);
        end = GetAtom(second);
        if (!bgn || !end)
          {
            obErrorLog.ThrowError(__FUNCTION__, "Unable to add bond - invalid atom index", obDebug);
            return(false);
          }
        bond->Set(_nbonds,bgn,end,order,flags);
        bond->SetParent(this);

        bond->SetId(_bondIds.size());
        _bondIds.push_back(bond);

        //set aromatic flags if it has the appropriate order
        if (order == 5)
          {
            bond->SetAromatic();
            bgn->SetAromatic();
            end->SetAromatic();
          }

#define OBBondIncrement 100
        if (_nbonds+1 >= _vbond.size())
          {
            _vbond.resize(_nbonds+OBBondIncrement);
            vector<OBBond*>::iterator i;
            for (i = _vbond.begin(),i+=(_nbonds+1);i != _vbond.end();++i)
              *i = (OBBond*)NULL;
          }
#undef  OBBondIncrement

        _vbond[_nbonds] = (OBBond*)bond;
        _nbonds++;

        if (insertpos == -1)
          {
            bgn->AddBond(bond);
            end->AddBond(bond);
          }
        else
          {
            if (insertpos >= static_cast<int>(bgn->GetValence()))
              bgn->AddBond(bond);
            else //need to insert the bond for the connectivity order to be preserved
              {    //otherwise stereochemistry gets screwed up
                vector<OBBond*>::iterator bi;
                bgn->BeginNbrAtom(bi);
                bi += insertpos;
                bgn->InsertBond(bi,bond);
              }
            end->AddBond(bond);
          }
      }
    else //at least one atom doesn't exist yet - add to bond_q
      SetData(new OBVirtualBond(first,second,order,flags));

    //    EndModify();

    return(true);
  }

  bool OBMol::AddBond(OBBond &bond)
  {
    if(!AddBond(bond.GetBeginAtomIdx(),
                   bond.GetEndAtomIdx(),
                   bond.GetBO(),
                   bond.GetFlags()))
      return false;
    //copy the bond's generic data
    OBDataIterator diter;
    for(diter=bond.BeginData(); diter!=bond.EndData();++diter)
      GetBond(NumBonds()-1)->CloneData(*diter);
    return true;
  }

  void OBMol::Align(OBAtom *a1,OBAtom *a2,vector3 &p1,vector3 &p2)
  {
    vector<int> children;

    obErrorLog.ThrowError(__FUNCTION__,
                          "Ran OpenBabel::Align", obAuditMsg);

    //find which atoms to rotate
    FindChildren(children,a1->GetIdx(),a2->GetIdx());
    children.push_back(a2->GetIdx());

    //find the rotation vector and angle
    vector3 v1,v2,v3;
    v1 = p2 - p1;
    v2 = a2->GetVector() - a1->GetVector();
    v3 = cross(v1,v2);
    double angle = vectorAngle(v1,v2);

    //find the rotation matrix
    matrix3x3 m;
    m.RotAboutAxisByAngle(v3,angle);

    //rotate atoms
    vector3 v;
    OBAtom *atom;
    vector<int>::iterator i;
    for (i = children.begin();i != children.end();++i)
      {
        atom = GetAtom(*i);
        v = atom->GetVector();
        v -= a1->GetVector();
        v *= m;   //rotate the point
        v += p1;  //translate the vector
        atom->SetVector(v);
      }
    //set a1 = p1
    a1->SetVector(p1);
  }

  void OBMol::ToInertialFrame()
  {
    double m[9];
    for (int i = 0;i < NumConformers();++i)
      ToInertialFrame(i,m);
  }

  void OBMol::ToInertialFrame(int conf,double *rmat)
  {
    unsigned int i;
    double x,y,z;
    double mi;
    double mass = 0.0;
    double center[3],m[3][3];

    obErrorLog.ThrowError(__FUNCTION__,
                          "Ran OpenBabel::ToInertialFrame", obAuditMsg);

    for (i = 0;i < 3;++i)
      memset(&m[i],'\0',sizeof(double)*3);
    memset(center,'\0',sizeof(double)*3);

    SetConformer(conf);
    OBAtom *atom;
    vector<OBAtom*>::iterator j;
    //find center of mass
    for (atom = BeginAtom(j);atom;atom = NextAtom(j))
      {
        mi = atom->GetAtomicMass();
        center[0] += mi*atom->x();
        center[1] += mi*atom->y();
        center[2] += mi*atom->z();
        mass += mi;
      }

    center[0] /= mass;
    center[1] /= mass;
    center[2] /= mass;

    //calculate inertial tensor
    for (atom = BeginAtom(j);atom;atom = NextAtom(j))
      {
        x = atom->x()-center[0];
        y = atom->y()-center[1];
        z = atom->z()-center[2];
        mi = atom->GetAtomicMass();

        m[0][0] += mi*(y*y+z*z);
        m[0][1] -= mi*x*y;
        m[0][2] -= mi*x*z;
        //        m[1][0] -= mi*x*y;
        m[1][1] += mi*(x*x+z*z);
        m[1][2] -= mi*y*z;
        //        m[2][0] -= mi*x*z;
        //        m[2][1] -= mi*y*z;
        m[2][2] += mi*(x*x+y*y);
      }
    // Fill in the lower triangle using symmetry across the diagonal
    m[1][0] = m[0][1];
    m[2][0] = m[0][2];
    m[2][1] = m[1][2];

    /* find rotation matrix for moment of inertia */
    ob_make_rmat(m,rmat);

    /* rotate all coordinates */
    double *c = GetConformer(conf);
    for(i=0; i < NumAtoms();++i)
      {
        x = c[i*3]-center[0];
        y = c[i*3+1]-center[1];
        z = c[i*3+2]-center[2];
        c[i*3]   = x*rmat[0] + y*rmat[1] + z*rmat[2];
        c[i*3+1] = x*rmat[3] + y*rmat[4] + z*rmat[5];
        c[i*3+2] = x*rmat[6] + y*rmat[7] + z*rmat[8];
      }
  }

  OBMol::OBMol()
  {
    _natoms = _nbonds = 0;
    _mod = 0;
    _totalCharge = 0;
    _dimension = 3;
    _vatom.clear();
    _atomIds.clear();
    _vbond.clear();
    _bondIds.clear();
    _vdata.clear();
    _title = "";
    _c = (double*)NULL;
    _flags = 0;
    _vconf.clear();
    _autoPartialCharge = true;
    _autoFormalCharge = true;
    _energy = 0.0;
  }

  OBMol::OBMol(const OBMol &mol) : OBBase(mol)
  {
    _natoms = _nbonds = 0;
    _mod = 0;
    _totalCharge = 0;
    _dimension = 3;
    _vatom.clear();
    _atomIds.clear();
    _vbond.clear();
    _bondIds.clear();
    _vdata.clear();
    _title = "";
    _c = (double*)NULL;
    _flags = 0;
    _vconf.clear();
    _autoPartialCharge = true;
    _autoFormalCharge = true;
    //NF  _compressed = false;
    _energy = 0.0;
    *this = mol;
  }

  OBMol::~OBMol()
  {
    OBAtom    *atom;
    OBBond    *bond;
    OBResidue *residue;
    vector<OBAtom*>::iterator i;
    vector<OBBond*>::iterator j;
    vector<OBResidue*>::iterator r;
    for (atom = BeginAtom(i);atom;atom = NextAtom(i))
      DestroyAtom(atom);
    for (bond = BeginBond(j);bond;bond = NextBond(j))
      DestroyBond(bond);
    for (residue = BeginResidue(r);residue;residue = NextResidue(r))
      DestroyResidue(residue);

    //clear out the multiconformer data
    vector<double*>::iterator k;
    for (k = _vconf.begin();k != _vconf.end();++k)
      delete [] *k;
    _vconf.clear();
  }

  bool OBMol::HasNonZeroCoords()
  {
    OBAtom *atom;
    vector<OBAtom*>::iterator i;

    for (atom = BeginAtom(i);atom;atom = NextAtom(i))
      if (atom->GetVector() != VZero)
        return(true);

    return(false);
  }

  bool OBMol::Has2D(bool Not3D)
  {
    bool hasX,hasY;
    OBAtom *atom;
    vector<OBAtom*>::iterator i;

    hasX = hasY = false;
    for (atom = BeginAtom(i);atom;atom = NextAtom(i))
      {
        if (!hasX && !IsNearZero(atom->x()))
          hasX = true;
        if (!hasY && !IsNearZero(atom->y()))
          hasY = true;
        if(Not3D && atom->z())
          return false;
      }
    if (hasX || hasY) //was && but this excluded vertically or horizontally aligned linear mols
      return(true);
    return(false);
  }

  bool OBMol::Has3D()
  {
    bool hasX,hasY,hasZ;
    OBAtom *atom;
    vector<OBAtom*>::iterator i;

    hasX = hasY = hasZ = false;
    //    if (this->_c == NULL) **Test removed** Prevented function use during molecule construction
    //      return(false);
    for (atom = BeginAtom(i);atom;atom = NextAtom(i))
      {
        if (!hasX && !IsNearZero(atom->x()))
          hasX = true;
        if (!hasY && !IsNearZero(atom->y()))
          hasY = true;
        if (!hasZ && !IsNearZero(atom->z()))
          hasZ = true;

        if (hasX && hasY && hasZ)
          return(true);
      }
    return(false);
  }

  bool OBMol::IsChiral()
  {
    OBAtom *atom;
    vector<OBAtom*>::iterator i;

    for (atom = BeginAtom(i);atom;atom = NextAtom(i))
      if ((atom->IsCarbon() || atom->IsNitrogen()) && atom->GetHvyValence() > 2 && atom->IsChiral())
        return(true);

    return(false);
  }


  void OBMol::SetCoordinates(double *newCoords)
  {
    bool noCptr = (_c == NULL); // did we previously have a coordinate ptr
    if (noCptr) {
      _c = new double [NumAtoms()*3];
    }

    // copy from external to internal
    memcpy((char*)_c, (char*)newCoords, sizeof(double)*3*NumAtoms());

    if (noCptr) {
      OBAtom *atom;
      vector<OBAtom*>::iterator i;
      for (atom = BeginAtom(i);atom;atom = NextAtom(i))
        atom->SetCoordPtr(&_c);
      _vconf.push_back(newCoords);
    }
  }

  //! Renumber the atoms according to the order of indexes in the supplied vector
  //! This with assemble an atom vector and call RenumberAtoms(vector<OBAtom*>)
  //! It will return without action if the supplied vector is empty or does not
  //! have the same number of atoms as the molecule.
  //!
  //! \since version 2.3
  void OBMol::RenumberAtoms(vector<int> v)
  {
    if (Empty() || v.size() != NumAtoms())
      return;

    vector <OBAtom*> va;
    va.reserve(NumAtoms());

    vector<int>::iterator i;
    for (i = v.begin(); i != v.end(); ++i)
      va.push_back( GetAtom(*i) );

    this->RenumberAtoms(va);
  }

  //! Renumber the atoms in this molecule according to the order in the supplied
  //! vector. This will return without action if the supplied vector is empty or
  //! does not have the same number of atoms as the molecule.
  void OBMol::RenumberAtoms(vector<OBAtom*> &v)
  {
    if (Empty())
      return;

    obErrorLog.ThrowError(__FUNCTION__,
                          "Ran OpenBabel::RenumberAtoms", obAuditMsg);

    OBAtom *atom;
    vector<OBAtom*> va;
    vector<OBAtom*>::iterator i;

    va = v;

    //make sure all atoms are represented in the vector
    if (va.empty() || va.size() != NumAtoms())
      return;

    OBBitVec bv;
    for (i = va.begin();i != va.end();++i)
      bv |= (*i)->GetIdx();

    for (atom = BeginAtom(i);atom;atom = NextAtom(i))
      if (!bv[atom->GetIdx()])
        va.push_back(atom);

    int j,k;
    double *c;
    double *ctmp = new double [NumAtoms()*3];

    for (j = 0;j < NumConformers();++j)
      {
        c = GetConformer(j);
        for (k=0,i = va.begin();i != va.end(); ++i,++k)
          memcpy((char*)&ctmp[k*3],(char*)&c[((OBAtom*)*i)->GetCIdx()],sizeof(double)*3);
        memcpy((char*)c,(char*)ctmp,sizeof(double)*3*NumAtoms());
      }

    for (k=1,i = va.begin();i != va.end(); ++i,++k)
      (*i)->SetIdx(k);

    delete [] ctmp;

    _vatom.clear();
    for (i = va.begin();i != va.end();++i)
      _vatom.push_back(*i);

    DeleteData(OBGenericDataType::RingData);
    DeleteData("OpenBabel Symmetry Classes");
    DeleteData("LSSR");
    DeleteData("SSSR");
    UnsetFlag(OB_LSSR_MOL);
    UnsetFlag(OB_SSSR_MOL);
  }

  bool WriteTitles(ostream &ofs, OBMol &mol)
  {
    ofs << mol.GetTitle() << endl;
    return true;
  }

  /*! This method adds single bonds between all atoms
    closer than their combined atomic covalent radii,
    then "cleans up" making sure bonded atoms are not
    closer than 0.4A and the atom does not exceed its valence.
    It implements blue-obelisk:rebondFrom3DCoordinates.

  */
  void OBMol::ConnectTheDots(void)
  {
    if (Empty())
      return;
    if (_dimension != 3) return; // not useful on non-3D structures

    obErrorLog.ThrowError(__FUNCTION__,
                          "Ran OpenBabel::ConnectTheDots", obAuditMsg);

    int j,k,max;
    double maxrad = 0;
    bool unset = false;
    OBAtom *atom,*nbr;
    vector<OBAtom*>::iterator i;
    vector<pair<OBAtom*,double> > zsortedAtoms;
    vector<double> rad;
    vector<int> zsorted;
    vector<int> bondCount; // existing bonds (e.g., from residues in PDB)

    double *c = new double [NumAtoms()*3];
    rad.resize(_natoms);

    for (j = 0, atom = BeginAtom(i) ; atom ; atom = NextAtom(i), ++j)
      {
        (atom->GetVector()).Get(&c[j*3]);
        pair<OBAtom*,double> entry(atom, atom->GetVector().z());
        zsortedAtoms.push_back(entry);
        bondCount.push_back(atom->GetValence());
      }
    sort(zsortedAtoms.begin(), zsortedAtoms.end(), SortAtomZ);

    max = zsortedAtoms.size();

    for ( j = 0 ; j < max ; j++ )
      {
        atom   = zsortedAtoms[j].first;
        rad[j] = etab.GetCovalentRad(atom->GetAtomicNum());
        maxrad = std::max(rad[j],maxrad);
        zsorted.push_back(atom->GetIdx()-1);
      }

    int idx1, idx2;
    double d2,cutoff,zd;
    for (j = 0 ; j < max ; ++j)
      {
    	double maxcutoff = SQUARE(rad[j]+maxrad+0.45);
        idx1 = zsorted[j];
        for (k = j + 1 ; k < max ; k++ )
          {
            idx2 = zsorted[k];

            // bonded if closer than elemental Rcov + tolerance
            cutoff = SQUARE(rad[j] + rad[k] + 0.45);

            zd  = SQUARE(c[idx1*3+2] - c[idx2*3+2]);
            // bigger than max cutoff, which is determined using largest radius,
            // not the radius of k (which might be small, ie H, and cause an early  termination)
            // since we sort by z, anything beyond k will also fail
            if (zd > maxcutoff )
              break;

            d2  = SQUARE(c[idx1*3]   - c[idx2*3]);
            if (d2 > cutoff)
              continue; // x's bigger than cutoff
            d2 += SQUARE(c[idx1*3+1] - c[idx2*3+1]);
            if (d2 > cutoff)
              continue; // x^2 + y^2 bigger than cutoff
            d2 += zd;

            if (d2 > cutoff)
              continue;
            if (d2 < 0.16) // 0.4 * 0.4 = 0.16
              continue;

            atom = GetAtom(idx1+1);
            nbr  = GetAtom(idx2+1);

            if (atom->IsConnected(nbr))
              continue;
            if (atom->IsHydrogen() && nbr->IsHydrogen())
              continue;

            AddBond(idx1+1,idx2+1,1);
          }
      }

    // If between BeginModify and EndModify, coord pointers are NULL
    // setup molecule to handle current coordinates

    if (_c == NULL)
      {
        _c = c;
        for (atom = BeginAtom(i);atom;atom = NextAtom(i))
          atom->SetCoordPtr(&_c);
        _vconf.push_back(c);
        unset = true;
      }

    // Cleanup -- delete long bonds that exceed max valence
    OBBond *maxbond, *bond;
    double maxlength;
    vector<OBBond*>::iterator l;
    int valCount;
    BeginModify(); //prevent needless re-perception in DeleteBond
    for (atom = BeginAtom(i);atom;atom = NextAtom(i))
      {
        while (atom->BOSum() > static_cast<unsigned int>(etab.GetMaxBonds(atom->GetAtomicNum()))
               || atom->SmallestBondAngle() < 45.0)
          {
            bond = atom->BeginBond(l);
            maxbond = bond;
            // Fix from Liu Zhiguo 2008-01-26
            // loop past any bonds
            // which existed before ConnectTheDots was called
            // (e.g., from PDB resdata.txt)
            valCount = 0;
            while (valCount < bondCount[atom->GetIdx() - 1]) {
              bond = atom->NextBond(l);
              // timvdm: 2008-03-05
              // NextBond only returns NULL if the iterator l == _bonds.end().
              // This was casuing problems as follows:
              // NextBond = 0x????????
              // NextBond = 0x????????
              // NextBond = 0x????????
              // NextBond = 0x????????
              // NextBond = NULL  <-- this NULL was not detected
              // NextBond = 0x????????
              if (!bond) // so we add an additional check
                break;
              maxbond = bond;
              valCount++;
            }
            if (!bond) // no new bonds added for this atom, just skip it
              break;

            maxlength = maxbond->GetLength();
            for (bond = atom->NextBond(l);bond;bond = atom->NextBond(l))
              {
                if (bond->GetLength() > maxlength)
                  {
                    maxbond = bond;
                    maxlength = bond->GetLength();
                  }
              }
            DeleteBond(maxbond); // delete the new bond with the longest length
          }
      }
    EndModify();
    if (unset)
      {
        _c = NULL;
        for (atom = BeginAtom(i);atom;atom = NextAtom(i))
          atom->ClearCoordPtr();
        _vconf.resize(_vconf.size()-1);
      }

    delete [] c;
  }

  /*! This method uses bond angles and geometries from current
    connectivity to guess atom types and then filling empty valences
    with multiple bonds. It currently has a pass to detect some
    frequent functional groups. It still needs a pass to detect aromatic
    rings to "clean up."
    AssignSpinMultiplicity(true) is called at the end of the function. The true
    states that there are no implict hydrogens in the molecule.
  */
  void OBMol::PerceiveBondOrders()
  {
    if (Empty())
      return;
    if (_dimension != 3) return; // not useful on non-3D structures

    obErrorLog.ThrowError(__FUNCTION__,
                          "Ran OpenBabel::PerceiveBondOrders", obAuditMsg);

    OBAtom *atom, *b, *c;
    vector3 v1, v2;
    double angle;//, dist1, dist2;
    vector<OBAtom*>::iterator i;
    vector<OBBond*>::iterator j;//,k;

    //  BeginModify();

    // Pass 1: Assign estimated hybridization based on avg. angles
    for (atom = BeginAtom(i);atom;atom = NextAtom(i))
      {
        angle = atom->AverageBondAngle();

        //        cout << atom->GetAtomicNum() << " " << angle << endl;

        if (angle > 155.0)
          atom->SetHyb(1);
        else if (angle <= 155.0 && angle > 115.0)
          atom->SetHyb(2);

        // special case for imines
        if (atom->IsNitrogen()
            && atom->ExplicitHydrogenCount() == 1
            && atom->GetValence() == 2
            && angle > 109.5)
          atom->SetHyb(2);

      } // pass 1

    // Make sure upcoming calls to GetHyb() don't kill these temporary values
    SetHybridizationPerceived();

    // Pass 2: look for 5-member rings with torsions <= 7.5 degrees
    //         and 6-member rings with torsions <= 12 degrees
    //         (set all atoms with at least two bonds to sp2)

    vector<OBRing*> rlist;
    vector<OBRing*>::iterator ringit;
    vector<int> path;
    double torsions = 0.0;

    if (!HasSSSRPerceived())
      FindSSSR();
    rlist = GetSSSR();
    for (ringit = rlist.begin(); ringit != rlist.end(); ++ringit)
      {
        if ((*ringit)->PathSize() == 5)
          {
            path = (*ringit)->_path;
            torsions =
              ( fabs(GetTorsion(path[0], path[1], path[2], path[3])) +
                fabs(GetTorsion(path[1], path[2], path[3], path[4])) +
                fabs(GetTorsion(path[2], path[3], path[4], path[0])) +
                fabs(GetTorsion(path[3], path[4], path[0], path[1])) +
                fabs(GetTorsion(path[4], path[0], path[1], path[2])) ) / 5.0;
            if (torsions <= 7.5)
              {
                for (unsigned int ringAtom = 0; ringAtom != path.size(); ++ringAtom)
                  {
                    b = GetAtom(path[ringAtom]);
                    // if an aromatic ring atom has valence 3, it is already set
                    // to sp2 because the average angles should be 120 anyway
                    // so only look for valence 2
                    if (b->GetValence() == 2)
                      b->SetHyb(2);
                  }
              }
          }
        else if ((*ringit)->PathSize() == 6)
          {
            path = (*ringit)->_path;
            torsions =
              ( fabs(GetTorsion(path[0], path[1], path[2], path[3])) +
                fabs(GetTorsion(path[1], path[2], path[3], path[4])) +
                fabs(GetTorsion(path[2], path[3], path[4], path[5])) +
                fabs(GetTorsion(path[3], path[4], path[5], path[0])) +
                fabs(GetTorsion(path[4], path[5], path[0], path[1])) +
                fabs(GetTorsion(path[5], path[0], path[1], path[2])) ) / 6.0;
            if (torsions <= 12.0)
              {
                for (unsigned int ringAtom = 0; ringAtom != path.size(); ++ringAtom)
                  {
                    b = GetAtom(path[ringAtom]);
                    if (b->GetValence() == 2 || b->GetValence() == 3)
                      b->SetHyb(2);
                  }
              }
          }
      }

    // Pass 3: "Antialiasing" If an atom marked as sp hybrid isn't
    //          bonded to another or an sp2 hybrid isn't bonded
    //          to another (or terminal atoms in both cases)
    //          mark them to a lower hybridization for now
    bool openNbr;
    for (atom = BeginAtom(i);atom;atom = NextAtom(i))
      {
        if (atom->GetHyb() == 2 || atom->GetHyb() == 1)
          {
            openNbr = false;
            for (b = atom->BeginNbrAtom(j); b; b = atom->NextNbrAtom(j))
              {
                if (b->GetHyb() < 3 || b->GetValence() == 1)
                  {
                    openNbr = true;
                    break;
                  }
              }
            if (!openNbr && atom->GetHyb() == 2)
              atom->SetHyb(3);
            else if (!openNbr && atom->GetHyb() == 1)
              atom->SetHyb(2);
          }
      } // pass 3

    // Pass 4: Check for known functional group patterns and assign bonds
    //         to the canonical form
    //      Currently we have explicit code to do this, but a "bond typer"
    //      is in progress to make it simpler to test and debug.
    bondtyper.AssignFunctionalGroupBonds(*this);

    // Pass 5: Check for aromatic rings and assign bonds as appropriate
    // This is just a quick and dirty approximation that marks everything
    //  as potentially aromatic

    // This doesn't work perfectly, but it's pretty decent.
    //  Need to have a list of SMARTS patterns for common rings
    //  which would "break ties" on complicated multi-ring systems
    // (Most of the current problems lie in the interface with the
    //   Kekulize code anyway, not in marking everything as potentially aromatic)

    bool typed; // has this ring been typed?
    unsigned int loop, loopSize;
    for (ringit = rlist.begin(); ringit != rlist.end(); ++ringit)
      {
        typed = false;
        loopSize = (*ringit)->PathSize();
        if (loopSize == 5 || loopSize == 6 || loopSize == 7)
          {
            path = (*ringit)->_path;
            for(loop = 0; loop < loopSize; ++loop)
              {
                atom = GetAtom(path[loop]);
                if(atom->HasBondOfOrder(2) || atom->HasBondOfOrder(3)
                   || atom->GetHyb() != 2)
                  {
                    typed = true;
                    break;
                  }
              }

            if (!typed)
              for(loop = 0; loop < loopSize; ++loop)
                {
                  //    cout << " set aromatic " << path[loop] << endl;
                  (GetBond(path[loop], path[(loop+1) % loopSize]))->SetBO(5);
                  (GetBond(path[loop], path[(loop+1) % loopSize]))->UnsetKekule();
                }
          }
      }
    _flags &= (~(OB_KEKULE_MOL));
    Kekulize();

    // Quick pass.. eliminate inter-ring sulfur atom multiple bonds
    for (atom = BeginAtom(i); atom; atom = NextAtom(i)) {
      // Don't build multiple bonds to ring sulfurs
      //  except thiopyrylium
      if (atom->IsInRing() && atom->GetAtomicNum() == 16) {
        if (_totalCharge > 1 && atom->GetFormalCharge() == 0)
          atom->SetFormalCharge(+1);
        else {
          // remove any ring bonds with multiple bond order
          FOR_BONDS_OF_ATOM(bond, &*atom) {
            if (bond->IsInRing() && bond->GetBondOrder() > 1)
              bond->SetBondOrder(1);
          }
        }
      }
    }

    // Pass 6: Assign remaining bond types, ordered by atom electronegativity
    vector<pair<OBAtom*,double> > sortedAtoms;
    vector<double> rad;
    vector<int> sorted;
    int iter, max;
    double maxElNeg, shortestBond, currentElNeg;
    double bondLength, testLength;

    for (atom = BeginAtom(i) ; atom ; atom = NextAtom(i))
      {
        // if atoms have the same electronegativity, make sure those with shorter bonds
        // are handled first (helps with assignment of conjugated single/double bonds)
        shortestBond = 1.0e5;
        for (b = atom->BeginNbrAtom(j); b; b = atom->NextNbrAtom(j))
          {
            if (b->GetAtomicNum()!=1) shortestBond =
                                        std::min(shortestBond,(atom->GetBond(b))->GetLength());
          }
        pair<OBAtom*,double> entry(atom,
                                   etab.GetElectroNeg(atom->GetAtomicNum())*1e6+shortestBond);

        sortedAtoms.push_back(entry);
      }
    sort(sortedAtoms.begin(), sortedAtoms.end(), SortAtomZ);

    max = sortedAtoms.size();
    for (iter = 0 ; iter < max ; iter++ )
      {
        atom = sortedAtoms[iter].first;
        // Debugging statement
        //        cout << " atom->Hyb " << atom->GetAtomicNum() << " " << atom->GetIdx() << " " << atom->GetHyb()
        //             << " BO: " << atom->BOSum() << endl;

        // Possible sp-hybrids
        if ( (atom->GetHyb() == 1 || atom->GetValence() == 1)
             && atom->BOSum() + 2  <= static_cast<unsigned int>(etab.GetMaxBonds(atom->GetAtomicNum()))
             )
          {

            // loop through the neighbors looking for a hybrid or terminal atom
            // (and pick the one with highest electronegativity first)
            // *or* pick a neighbor that's a terminal atom
            if (atom->HasNonSingleBond() ||
                (atom->GetAtomicNum() == 7 && atom->BOSum() + 2 > 3))
              continue;

            maxElNeg = 0.0;
            shortestBond = 5000.0;
            c = NULL;
            for (b = atom->BeginNbrAtom(j); b; b = atom->NextNbrAtom(j))
              {
                currentElNeg = etab.GetElectroNeg(b->GetAtomicNum());
                if ( (b->GetHyb() == 1 || b->GetValence() == 1)
                     && b->BOSum() + 2 <= static_cast<unsigned int>(etab.GetMaxBonds(b->GetAtomicNum()))
                     && (currentElNeg > maxElNeg ||
                         (IsApprox(currentElNeg,maxElNeg, 1.0e-6)
                          && (atom->GetBond(b))->GetLength() < shortestBond)) )
                  {
                    if (b->HasNonSingleBond() ||
                        (b->GetAtomicNum() == 7 && b->BOSum() + 2 > 3))
                      continue;

                    // Test terminal bonds against expected triple bond lengths
                    bondLength = (atom->GetBond(b))->GetLength();
                    if (atom->GetValence() == 1 || b->GetValence() == 1) {
                      testLength = etab.CorrectedBondRad(atom->GetAtomicNum(), atom->GetHyb())
                        + etab.CorrectedBondRad(b->GetAtomicNum(), b->GetHyb());
                      if (bondLength > 0.9 * testLength)
                        continue; // too long, ignore it
                    }

                    shortestBond = bondLength;
                    maxElNeg = etab.GetElectroNeg(b->GetAtomicNum());
                    c = b; // save this atom for later use
                  }
              }
            if (c)
              (atom->GetBond(c))->SetBO(3);
          }
        // Possible sp2-hybrid atoms
        else if ( (atom->GetHyb() == 2 || atom->GetValence() == 1)
                  && atom->BOSum() + 1 <= static_cast<unsigned int>(etab.GetMaxBonds(atom->GetAtomicNum())) )
          {
            // as above
            if (atom->HasNonSingleBond() ||
                (atom->GetAtomicNum() == 7 && atom->BOSum() + 1 > 3))
              continue;

            // Don't build multiple bonds to ring sulfurs
            //  except thiopyrylium
            if (atom->IsInRing() && atom->GetAtomicNum() == 16) {
              if (_totalCharge > 1 && atom->GetFormalCharge() == 0)
                atom->SetFormalCharge(+1);
              else
                continue;
            }

            maxElNeg = 0.0;
            shortestBond = 5000.0;
            c = NULL;
            for (b = atom->BeginNbrAtom(j); b; b = atom->NextNbrAtom(j))
              {
                currentElNeg = etab.GetElectroNeg(b->GetAtomicNum());
                if ( (b->GetHyb() == 2 || b->GetValence() == 1)
                     && b->BOSum() + 1 <= static_cast<unsigned int>(etab.GetMaxBonds(b->GetAtomicNum()))
                     && (GetBond(atom, b))->IsDoubleBondGeometry()
                     && (currentElNeg > maxElNeg || (IsApprox(currentElNeg,maxElNeg, 1.0e-6)) ) )
                  {
                    if (b->HasNonSingleBond() ||
                        (b->GetAtomicNum() == 7 && b->BOSum() + 1 > 3))
                      continue;

                    if (b->IsInRing() && b->GetAtomicNum() == 16) {
                      if (_totalCharge > 1 && b->GetFormalCharge() == 0)
                        b->SetFormalCharge(+1);
                      else
                        continue;
                    }

                    // Test terminal bonds against expected double bond lengths
                    bondLength = (atom->GetBond(b))->GetLength();
                    if (atom->GetValence() == 1 || b->GetValence() == 1) {
                      testLength = etab.CorrectedBondRad(atom->GetAtomicNum(), atom->GetHyb())
                        + etab.CorrectedBondRad(b->GetAtomicNum(), b->GetHyb());
                      if (bondLength > 0.93 * testLength)
                        continue; // too long, ignore it
                    }

                    // OK, see if this is better than the previous choice
                    // If it's much shorter, pick it (e.g., fulvene)
                    // If they're close (0.1A) then prefer the bond in the ring
                    double difference = shortestBond - (atom->GetBond(b))->GetLength();
                    if ( (difference > 0.1)
                         || ( (difference > -0.01) &&
                              ( (!atom->IsInRing() || !c || !c->IsInRing() || b->IsInRing())
                                || (atom->IsInRing() && c && !c->IsInRing() && b->IsInRing()) ) ) ) {
                      shortestBond = (atom->GetBond(b))->GetLength();
                      maxElNeg = etab.GetElectroNeg(b->GetAtomicNum());
                      c = b; // save this atom for later use
                    } // is this bond better than previous choices
                  }
              } // loop through neighbors
            if (c)
              (atom->GetBond(c))->SetBO(2);
          }
      } // pass 6

    // Now let the atom typer go to work again
    _flags &= (~(OB_HYBRID_MOL));
    _flags &= (~(OB_KEKULE_MOL));
    _flags &= (~(OB_AROMATIC_MOL));
    _flags &= (~(OB_ATOMTYPES_MOL));
    _flags &= (~(OB_IMPVAL_MOL));
    //  EndModify(true); // "nuke" perceived data

    //Set _spinMultiplicity other than zero for atoms which are hydrogen
    //deficient and which have implicit valency definitions (essentially the
    //organic subset in SMILES). There are assumed to no implicit hydrogens.
    AssignSpinMultiplicity(true);
    }

  void OBMol::Center()
  {
    for (int i = 0;i < NumConformers();++i)
      Center(i);
  }

  vector3 OBMol::Center(int nconf)
  {
    obErrorLog.ThrowError(__FUNCTION__,
                          "Ran OpenBabel::Center", obAuditMsg);

    SetConformer(nconf);

    OBAtom *atom;
    vector<OBAtom*>::iterator i;

    double x=0.0,y=0.0,z=0.0;
    for (atom = BeginAtom(i);atom;atom = NextAtom(i))
      {
        x += atom->x();
        y += atom->y();
        z += atom->z();
      }

    x /= (double)NumAtoms();
    y /= (double)NumAtoms();
    z /= (double)NumAtoms();

    vector3 vtmp;
    vector3 v(x,y,z);

    for (atom = BeginAtom(i);atom;atom = NextAtom(i))
      {
        vtmp = atom->GetVector() - v;
        atom->SetVector(vtmp);
      }

    return(v);
  }


  /*! this method adds the vector v to all atom positions in all conformers */
  void OBMol::Translate(const vector3 &v)
  {
    for (int i = 0;i < NumConformers();++i)
      Translate(v,i);
  }

  /*! this method adds the vector v to all atom positions in the
    conformer nconf. If nconf == OB_CURRENT_CONFORMER, then the atom
    positions in the current conformer are translated. */
  void OBMol::Translate(const vector3 &v, int nconf)
  {
    obErrorLog.ThrowError(__FUNCTION__,
                          "Ran OpenBabel::Translate", obAuditMsg);

    int i,size;
    double x,y,z;
    double *c = (nconf == OB_CURRENT_CONFORMER)? _c : GetConformer(nconf);

    x = v.x();
    y = v.y();
    z = v.z();
    size = NumAtoms();
    for (i = 0;i < size;++i)
      {
        c[i*3  ] += x;
        c[i*3+1] += y;
        c[i*3+2] += z;
      }
  }

  void OBMol::Rotate(const double u[3][3])
  {
    int i,j,k;
    double m[9];
    for (k=0,i = 0;i < 3;++i)
      for (j = 0;j < 3;++j)
        m[k++] = u[i][j];

    for (i = 0;i < NumConformers();++i)
      Rotate(m,i);
  }

  void OBMol::Rotate(const double m[9])
  {
    for (int i = 0;i < NumConformers();++i)
      Rotate(m,i);
  }

  void OBMol::Rotate(const double m[9],int nconf)
  {
    int i,size;
    double x,y,z;
    double *c = (nconf == OB_CURRENT_CONFORMER)? _c : GetConformer(nconf);

    obErrorLog.ThrowError(__FUNCTION__,
                          "Ran OpenBabel::Rotate", obAuditMsg);

    size = NumAtoms();
    for (i = 0;i < size;++i)
      {
        x = c[i*3  ];
        y = c[i*3+1];
        z = c[i*3+2];
        c[i*3  ] = m[0]*x + m[1]*y + m[2]*z;
        c[i*3+1] = m[3]*x + m[4]*y + m[5]*z;
        c[i*3+2] = m[6]*x + m[7]*y + m[8]*z;
      }
  }

  void OBMol::SetEnergies(std::vector<double> &energies)
  {
    if (!HasData(OBGenericDataType::ConformerData))
      SetData(new OBConformerData);
    OBConformerData *cd = (OBConformerData*) GetData(OBGenericDataType::ConformerData);
    cd->SetEnergies(energies);
  }

  vector<double> OBMol::GetEnergies()
  {
    if (!HasData(OBGenericDataType::ConformerData))
      SetData(new OBConformerData);
    OBConformerData *cd = (OBConformerData*) GetData(OBGenericDataType::ConformerData);
    vector<double> energies = cd->GetEnergies();

    return energies;
  }

  double OBMol::GetEnergy(int ci)
  {
    if (!HasData(OBGenericDataType::ConformerData))
      SetData(new OBConformerData);
    OBConformerData *cd = (OBConformerData*) GetData(OBGenericDataType::ConformerData);
    vector<double> energies = cd->GetEnergies();

    if (((unsigned int)ci >= energies.size()) || (ci < 0))
      return 0.0;

    return energies[ci];
  }

  void OBMol::SetConformers(vector<double*> &v)
  {
    vector<double*>::iterator i;
    for (i = _vconf.begin();i != _vconf.end();++i)
      delete [] *i;

    _vconf = v;
    _c = (_vconf.empty()) ? NULL : _vconf[0];

  }

  void OBMol::SetConformer(int i)
  {
    if (i >= 0 && i < _vconf.size())
      _c = _vconf[i];
  }

  void OBMol::CopyConformer(double *c,int idx)
  {
    //    obAssert(!_vconf.empty() && (unsigned)idx < _vconf.size());
    memcpy((char*)_vconf[idx],(char*)c,sizeof(double)*3*NumAtoms());
  }

  // void OBMol::CopyConformer(double *c,int idx)
  // {
  //   obAssert(!_vconf.empty() && (unsigned)idx < _vconf.size());

  //   unsigned int i;
  //   for (i = 0;i < NumAtoms();++i)
  //     {
  //       _vconf[idx][i*3  ] = (double)c[i*3  ];
  //       _vconf[idx][i*3+1] = (double)c[i*3+1];
  //       _vconf[idx][i*3+2] = (double)c[i*3+2];
  //     }
  // }

  void OBMol::DeleteConformer(int idx)
  {
    if (idx < 0 || idx >= (signed)_vconf.size())
      return;

    delete [] _vconf[idx];
    _vconf.erase((_vconf.begin()+idx));
  }

  ///Converts for instance [N+]([O-])=O to N(=O)=O
  bool OBMol::ConvertDativeBonds()
  {
    obErrorLog.ThrowError(__FUNCTION__,
                          "Ran OpenBabel::ConvertDativeBonds", obAuditMsg);

    //Look for + and - charges on adjacent atoms
    OBAtom* patom;
    vector<OBAtom*>::iterator i;
    bool converted = false;
    for (patom = BeginAtom(i);patom;patom = NextAtom(i))
      {
        vector<OBBond*>::iterator itr;
        OBBond *pbond;
        for (pbond = patom->BeginBond(itr);patom->GetFormalCharge() && pbond;pbond = patom->NextBond(itr))
          {
            OBAtom* pNbratom = pbond->GetNbrAtom(patom);
            int chg1 = patom->GetFormalCharge();
            int chg2 = pNbratom->GetFormalCharge();
            if((chg1>0 && chg2<0)|| (chg1<0 && chg2>0))
              {
                //dative bond. Reduce charges and increase bond order
                converted =true;
                if(chg1>0)
                  --chg1;
                else
                  ++chg1;
                patom->SetFormalCharge(chg1);
                if(chg2>0)
                  --chg2;
                else
                  ++chg2;
                pNbratom->SetFormalCharge(chg2);
                pbond->SetBO(pbond->GetBO()+1);
              }
          }
      }
    return converted; //false if no changes made
  }

  //This maybe would be better using smirks from a datafile
  bool OBMol::MakeDativeBonds()
  {
    //! Converts 5-valent N to charged form of dative bonds,
    //! e.g. -N(=O)=O converted to -[N+]([O-])=O. Returns true if conversion occurs.
    BeginModify();
    //AddHydrogens();
    bool converted = false;
    OBAtom* patom;
    vector<OBAtom*>::iterator ai;
    for (patom = BeginAtom(ai);patom;patom = NextAtom(ai)) //all atoms
    {
      if(patom->IsNitrogen() // || patom->IsPhosphorus()) not phosphorus!
        && (patom->BOSum()==5 || (patom->BOSum()==4 && patom->GetFormalCharge()==0)))
      {
        // Find the bond to be modified. Prefer a bond to a hetero-atom,
        // and the highest order bond if there is a choice.
        OBBond *bond, *bestbond;
        OBBondIterator bi;
        for (bestbond = bond = patom->BeginBond(bi); bond; bond = patom->NextBond(bi))
        {
          int bo = bond->GetBO();
          if(bo>=2 && bo<=4)
          {
            bool het = bond->GetNbrAtom(patom)->IsNotCorH();
            bool oldhet = bestbond->GetNbrAtom(patom)->IsNotCorH();
            bool higherorder = bo > bestbond->GetBondOrder();
            if((het && !oldhet) || (((het && oldhet) || (!het && !oldhet)) && higherorder))
              bestbond = bond;
          }
        }
        //Make the charged form
        bestbond->SetBondOrder(bestbond->GetBondOrder()-1);
        patom->SetFormalCharge(+1);
        OBAtom* at = bestbond->GetNbrAtom(patom);
        at->SetFormalCharge(-1);
        converted=true;
      }
    }
    EndModify();
    return converted;
  }

  /**
   *  This function is useful when writing to legacy formats (such as MDL MOL) that do
   *  not support zero-order bonds. It is worth noting that some compounds cannot be
   *  well represented using just single, double and triple bonds, even with adjustments
   *  to adjacent charges. In these cases, simply converting zero-order bonds to single
   *  bonds is all that can be done.
   *
   @verbatim
   Algorithm from:
   Clark, A. M. Accurate Specification of Molecular Structures: The Case for
   Zero-Order Bonds and Explicit Hydrogen Counting. Journal of Chemical Information
   and Modeling, 51, 3149-3157 (2011). http://pubs.acs.org/doi/abs/10.1021/ci200488k
   @endverbatim
  */
  bool OBMol::ConvertZeroBonds()
  {
    // TODO: Option to just remove zero-order bonds entirely

    // TODO: Is it OK to not wrap this in BeginModify() and EndModify()?
    // If we must, I think we need to manually remember HasImplicitValencePerceived and
    // re-set it after EndModify()

    // Periodic table block for element (1=s, 2=p, 3=d, 4=f)
    const int BLOCKS[113] = {0,1,2,1,1,2,2,2,2,2,2,1,1,2,2,2,2,2,2,1,1,3,3,3,3,3,3,3,3,3,
                             3,2,2,2,2,2,2,1,1,3,3,3,3,3,3,3,3,3,3,2,2,2,2,2,2,1,1,4,4,4,
                             4,4,4,4,4,4,4,4,4,4,4,3,3,3,3,3,3,3,3,3,3,2,2,2,2,2,2,1,1,4,
                             4,4,4,4,4,4,4,4,4,4,4,4,4,3,3,3,3,3,3,3,3,3,3};

    bool converted = false;
    // Get contiguous fragments of molecule
    vector<vector<int> > cfl;
    ContigFragList(cfl);
    // Iterate over contiguous fragments
    for (vector< vector<int> >::iterator i = cfl.begin(); i != cfl.end(); ++i) {
      // Get all zero-order bonds in contiguous fragment
      vector<OBBond*> bonds;
      for(vector<int>::const_iterator j = i->begin(); j != i->end(); ++j) {
        FOR_BONDS_OF_ATOM(b, GetAtom(*j)) {
          if (b->GetBondOrder() == 0 && !(find(bonds.begin(), bonds.end(), &*b) != bonds.end())) {
            bonds.push_back(&*b);
          }
        }
      }
      // Convert zero-order bonds
      while (bonds.size() > 0) {
        // Pick a bond using scoring system
        int bi = 0;
        if (bonds.size() > 1) {
          vector<int> scores(bonds.size());
          for (int n = 0; n < bonds.size(); n++) {
            OBAtom *bgn = bonds[n]->GetBeginAtom();
            OBAtom *end = bonds[n]->GetEndAtom();
            int score = 0;
            score += bgn->GetAtomicNum() + end->GetAtomicNum();
            score += abs(bgn->GetFormalCharge()) + abs(end->GetFormalCharge());
            pair<int, int> lb = bgn->LewisAcidBaseCounts();
            pair<int, int> le = end->LewisAcidBaseCounts();
            if (lb.first > 0 && lb.second > 0 && le.first > 0 && le.second > 0) {
              score += 100;   // Both atoms are Lewis acids *and* Lewis bases
            } else if ((lb.first > 0 && le.second > 0) && (lb.second > 0 && le.first > 0)) {
              score -= 1000;  // Lewis acid/base direction is mono-directional
            }
            int bcount = bgn->ImplicitHydrogenCount();
            FOR_BONDS_OF_ATOM(b, bgn) { bcount += 1; }
            int ecount = end->ImplicitHydrogenCount();
            FOR_BONDS_OF_ATOM(b, end) { ecount += 1; }
            if (bcount == 1 || ecount == 1) {
              score -= 10; // If the start or end atoms have only 1 neighbour
            }
            scores[n] = score;
          }
          for (int n = 1; n < scores.size(); n++) {
            if (scores[n] < scores[bi]) {
              bi = n;
            }
          }
        }
        OBBond *bond = bonds[bi];
        bonds.erase(bonds.begin() + bi);
        OBAtom *bgn = bond->GetBeginAtom();
        OBAtom *end = bond->GetEndAtom();
        int blockb = BLOCKS[bgn->GetAtomicNum()];
        int blocke = BLOCKS[end->GetAtomicNum()];;
        pair<int, int> lb = bgn->LewisAcidBaseCounts();
        pair<int, int> le = end->LewisAcidBaseCounts();
        int chg = 0; // Amount to adjust atom charges
        int ord = 1; // New bond order
        if (lb.first > 0 && lb.second > 0 && le.first > 0 && le.second > 0) {
          ord = 2;  // both atoms are amphoteric, so turn it into a double bond
        } else if (lb.first > 0 && blockb == 2 && blocke >= 3) {
          ord = 2;  // p-block lewis acid with d/f-block element: make into double bond
        } else if (le.first > 0 && blocke == 2 && blockb >= 3) {
          ord = 2;  // p-block lewis acid with d/f-block element: make into double bond
        } else if (lb.first > 0 && le.second > 0) {
          chg = -1;  // lewis acid/base goes one way only; charge separate it
        } else if (lb.second > 0 && le.first > 0) {
          chg = 1;  //  no matching capacity; do not charge separate
        }
        // adjust bond order and atom charges accordingly
        bgn->SetFormalCharge(bgn->GetFormalCharge()+chg);
        end->SetFormalCharge(end->GetFormalCharge()-chg);
        bond->SetBondOrder(ord);
        converted = true;
      }
    }
    return converted;
  }

  OBAtom *OBMol::BeginAtom(OBAtomIterator &i)
  {
    i = _vatom.begin();
    return((i == _vatom.end()) ? (OBAtom*)NULL : (OBAtom*)*i);
  }

  OBAtom *OBMol::NextAtom(OBAtomIterator &i)
  {
    ++i;
    return((i == _vatom.end()) ? (OBAtom*)NULL : (OBAtom*)*i);
  }

  OBBond *OBMol::BeginBond(OBBondIterator &i)
  {
    i = _vbond.begin();
    return((i == _vbond.end()) ? (OBBond*)NULL : (OBBond*)*i);
  }

  OBBond *OBMol::NextBond(OBBondIterator &i)
  {
    ++i;
    return((i == _vbond.end()) ? (OBBond*)NULL : (OBBond*)*i);
  }

  //! \since version 2.4
  int OBMol::AreInSameRing(OBAtom *a, OBAtom *b)
  {
    bool a_in, b_in;
    vector<OBRing*> vr;
    vr = GetLSSR();

    vector<OBRing*>::iterator i;
    vector<int>::iterator j;

    for (i = vr.begin();i != vr.end();++i) {
      a_in = false;
      b_in = false;
      // Go through the path of the ring and see if a and/or b match
      // each node in the path
      for(j = (*i)->_path.begin();j != (*i)->_path.end();++j) {
        if ((unsigned)(*j) == a->GetIdx())
          a_in = true;
        if ((unsigned)(*j) == b->GetIdx())
          b_in = true;
      }

      if (a_in && b_in)
        return (*i)->Size();
    }

    return 0;
  }

  vector<OBMol> OBMol::Separate(int StartIndex)
  {
    vector<OBMol> result;
    if( NumAtoms() == 0 )
      return result; // nothing to do, but let's prevent a crash

    OBMolAtomDFSIter iter( this, StartIndex );
    OBMol newMol;
    while( GetNextFragment( iter, newMol ) ) {
      result.push_back( newMol );
      newMol.Clear();
    }

    return result;
  }

  bool OBMol::GetNextFragment( OBMolAtomDFSIter& iter, OBMol& newmol ) {
    if( ! iter ) return false;

    newmol.SetDimension(GetDimension());
    map<OBAtom*, OBAtom*> AtomMap;//key is from old mol; value from new mol
    do { //for each atom in fragment
      OBAtom* pnext = &*iter;
      newmol.AddAtom(*pnext); //each subsequent atom with its bond
      AtomMap[pnext] = newmol.GetAtom(newmol.NumAtoms());
    }while((iter++).next());

    // Update Stereo
    std::vector<OBGenericData*>::iterator data;
    std::vector<OBGenericData*> stereoData = GetAllData(OBGenericDataType::StereoData);
    for (data = stereoData.begin(); data != stereoData.end(); ++data) {
      if (static_cast<OBStereoBase*>(*data)->GetType() == OBStereo::CisTrans) {
        OBCisTransStereo *ct = dynamic_cast<OBCisTransStereo*>(*data);
        OBCisTransStereo::Config cfg = ct->GetConfig();
        if (AtomMap.find(GetAtomById(cfg.begin)) == AtomMap.end()) // This stereodata does not refer to this fragment
          continue;

        OBCisTransStereo::Config newcfg;
        newcfg.specified = cfg.specified;
        newcfg.begin = cfg.begin == OBStereo::ImplicitRef ? OBStereo::ImplicitRef : AtomMap[GetAtomById(cfg.begin)]->GetId();
        newcfg.end = cfg.end == OBStereo::ImplicitRef ? OBStereo::ImplicitRef : AtomMap[GetAtomById(cfg.end)]->GetId();
        OBStereo::Refs refs;
        for(OBStereo::RefIter ri=cfg.refs.begin(); ri!=cfg.refs.end(); ++ri) {
          OBStereo::Ref ref = *ri == OBStereo::ImplicitRef ? OBStereo::ImplicitRef : AtomMap[GetAtomById(*ri)]->GetId();
          refs.push_back(ref);
        }
        newcfg.refs = refs;

        OBCisTransStereo *newct = new OBCisTransStereo(this);
        newct->SetConfig(newcfg);
        newmol.SetData(newct);
      }
      else if (static_cast<OBStereoBase*>(*data)->GetType() == OBStereo::Tetrahedral) {
        OBTetrahedralStereo *tet = dynamic_cast<OBTetrahedralStereo*>(*data);
        OBTetrahedralStereo::Config cfg = tet->GetConfig();
        if (AtomMap.find(GetAtomById(cfg.center)) == AtomMap.end()) // This stereodata does not refer to this fragment
          continue;

        OBTetrahedralStereo::Config newcfg;
        newcfg.specified = cfg.specified;
        newcfg.center = AtomMap[GetAtomById(cfg.center)]->GetId();
        newcfg.from = cfg.from == OBStereo::ImplicitRef ? OBStereo::ImplicitRef : AtomMap[GetAtomById(cfg.from)]->GetId();
        OBStereo::Refs refs;
        for(OBStereo::RefIter ri=cfg.refs.begin(); ri!=cfg.refs.end(); ++ri) {
          OBStereo::Ref ref = *ri == OBStereo::ImplicitRef ? OBStereo::ImplicitRef : AtomMap[GetAtomById(*ri)]->GetId();
          refs.push_back(ref);
        }
        newcfg.refs = refs;

        OBTetrahedralStereo *newtet = new OBTetrahedralStereo(this);
        newtet->SetConfig(newcfg);
        newmol.SetData(newtet);
        }
    }

    FOR_BONDS_OF_MOL(b, this) {
      map<OBAtom*, OBAtom*>::iterator pos;
      pos = AtomMap.find(b->GetBeginAtom());
      if(pos!=AtomMap.end() && AtomMap[b->GetEndAtom()])
        //if bond belongs to current fragment make a similar one in new molecule
        newmol.AddBond((pos->second)->GetIdx(), AtomMap[b->GetEndAtom()]->GetIdx(),
                       b->GetBO(), b->GetFlags());
    }

    return( true );
  }

  // Put the specified molecular charge on a single atom (which is expected for InChIFormat).
  // Assumes all the hydrogen is explicitly included in the molecule,
  // and that SetTotalCharge() has not been called. (This function is an alternative.)
  // Returns false if cannot assign all the charge.
  // Not robust in the general case, but see below for the more common simpler cases.
  bool OBMol::AssignTotalChargeToAtoms(int charge)
  {
    int extraCharge = charge - GetTotalCharge(); //GetTotalCharge() gets charge on atoms

    //Redo AssignImplicitValence on atoms, allowing it to be less than the actual valence.
    UnsetImplicitValencePerceived();
    UnsetFlag(OB_ATOMSPIN_MOL);
    atomtyper.AssignImplicitValence(*this, true);

    bool somethingDone=false;
    FOR_ATOMS_OF_MOL (atom, this)
    {
      if(atom->HasImplHForced() || atom->IsHydrogen()) //incl unbracketed atoms in SMILES
        continue;
      int diff=atom->GetImplicitValence() - (atom->GetHvyValence() + atom->ExplicitHydrogenCount());
      if(diff!=0)
      {
        int c;
        if(extraCharge==0)
          c = diff>0 ? -1 : +1; //e.g. CH3C(=O)O, NH4 respectively
        else
          c = extraCharge<0 ? -1 : 1;
        atom->SetFormalCharge(atom->GetFormalCharge() + c);
        extraCharge-=c;
        somethingDone = true;
      }
    }
    // Correct the atom spin multiplicities for the charge added
    if(somethingDone)
    {
      UnsetFlag(OB_ATOMSPIN_MOL);
      AssignSpinMultiplicity(true);
    }
    if(extraCharge!=0)
    {
      obErrorLog.ThrowError(__FUNCTION__, "Unable to assign all the charge to atoms", obWarning);
      return false;
    }
    return true;
 }
  /* These cases work ok
   original      charge  result
  [NH4]             +1   [NH4+]
  -C(=O)[O]         -1   -C(=O)[O-]
  -[CH2]            +1   -C[CH2+]
  -[CH2]            -1   -C[CH2-]
  [NH3]CC(=O)[O]     0   [NH3+]CC(=O)[O-]
  S(=O)(=O)([O])[O] -2   S(=O)(=O)([O-])[O-]
  [NH4].[Cl]         0   [NH4+].[Cl-]
  */

} // end namespace OpenBabel

//! \file mol.cpp
//! \brief Handle molecules. Implementation of OBMol.<|MERGE_RESOLUTION|>--- conflicted
+++ resolved
@@ -2140,19 +2140,7 @@
                             "Ran OpenBabel::AddHydrogens -- nonpolar only", obAuditMsg);
 
     // Make sure we have conformers (PR#1665519)
-<<<<<<< HEAD
-    if (!_vconf.empty())
-    {
-      OBAtom *atom;
-      vector<OBAtom*>::iterator i;
-      if(_c == NULL) _c = _vconf[0];
-      for (atom = BeginAtom(i);atom;atom = NextAtom(i))
-        {
-          atom->SetVector();
-          atom->SetCoordPtr(&_c);
-        }
-=======
-    if (!_vconf.empty() && !Empty() && !_mod)
+    if (!_vconf.empty() && !Empty())
     {
       if(!_c) _c = _vconf[0];
       OBAtom *atom;
@@ -2161,7 +2149,6 @@
       {
         atom->SetVector();
       }
->>>>>>> 1721d4f8
     }
 
     SetHydrogensAdded(); // This must come after EndModify() as EndModify() wipes the flags
