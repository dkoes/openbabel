--- conflicted
+++ resolved
@@ -182,20 +182,12 @@
     return (_bgn->GetHvyDegree() > 1 && _end->GetHvyDegree() > 1);
   }
   
-<<<<<<< HEAD
-  static unsigned int TotalNumberOfBonds(OBAtom* atom)
-  {
-    return atom->GetImplicitHCount() + atom->GetValence();
-  }
-
   bool OBBond::IsPeriodic() const
   {
     OBMol *mol = (OBMol*)((OBBond*)this)->GetParent();
     return mol->IsPeriodic();
   }
 
-=======
->>>>>>> c1957136
    bool OBBond::IsAmide()
    {
       OBAtom *c,*n;
