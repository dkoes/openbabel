/**********************************************************************
Copyright (C) 1998-2001 by OpenEye Scientific Software, Inc.
Some portions Copyright (C) 2003-2006 Geoffrey R. Hutchison
Some portions Copyright (C) 2004 by Chris Morley

This program is free software; you can redistribute it and/or modify
it under the terms of the GNU General Public License as published by
the Free Software Foundation version 2 of the License.

This program is distributed in the hope that it will be useful,
but WITHOUT ANY WARRANTY; without even the implied warranty of
MERCHANTABILITY or FITNESS FOR A PARTICULAR PURPOSE.  See the
GNU General Public License for more details.
***********************************************************************/

#include <openbabel/babelconfig.h>
#include <openbabel/obmolecformat.h>
#include <openbabel/obfunctions.h>
#include <openbabel/mol.h>
#include <openbabel/atom.h>
#include <openbabel/bond.h>
#include <openbabel/obiter.h>
#include <openbabel/elements.h>
#include <openbabel/generic.h>
#include <openbabel/data.h>

#include <vector>
#include <map>
#include <cstdlib>
#include <algorithm>

#include <sstream>

using namespace std;
namespace OpenBabel
{
  class PDBFormat : public OBMoleculeFormat
  {
  public:
    //Register this format type ID
    PDBFormat()
    { 
      OBConversion::RegisterFormat("pdb",this, "chemical/x-pdb");
      OBConversion::RegisterFormat("ent",this, "chemical/x-pdb");

      OBConversion::RegisterOptionParam("s", this, 0, OBConversion::INOPTIONS);
      OBConversion::RegisterOptionParam("b", this, 0, OBConversion::INOPTIONS);
      OBConversion::RegisterOptionParam("c", this, 0, OBConversion::INOPTIONS);

      OBConversion::RegisterOptionParam("o", this, 0, OBConversion::OUTOPTIONS);
      OBConversion::RegisterOptionParam("n", this, 0, OBConversion::OUTOPTIONS);
    }

    const char* Description() override //required
    {
      return
        "Protein Data Bank format\n"
        "Read Options e.g. -as\n"
        "  s  Output single bonds only\n"
        "  b  Disable bonding entirely\n"
        "  c  Ignore CONECT records\n\n"

        "Write Options, e.g. -xo\n"
        "  n  Do not write duplicate CONECT records to indicate bond order\n"
        "  o  Write origin in space group label (CRYST1 section)\n\n";
    }

    const char* SpecificationURL() override
    { return "http://www.wwpdb.org/docs.html"; }

    const char* GetMIMEType() override
    { return "chemical/x-pdb"; }

    //*** This section identical for most OBMol conversions ***
    ////////////////////////////////////////////////////
    /// The "API" interface functions
    int SkipObjects(int n, OBConversion* pConv) override;
    bool ReadMolecule(OBBase* pOb, OBConversion* pConv) override;
    bool WriteMolecule(OBBase* pOb, OBConversion* pConv) override;

  };
  //***

  //Make an instance of the format class
  PDBFormat thePDBFormat;

  ////////////////////////////////////////////////////
  /// Utility functions
  static void fixRhombohedralSpaceGroupWriter(string &strHM);
  static void fixRhombohedralSpaceGroupReader(string &strHM);
  static bool parseAtomRecord(char *buffer, OBMol & mol, int chainNum);
  static bool parseConectRecord(char *buffer, OBMol & mol);
  static bool readIntegerFromRecord(char *buffer, unsigned int columnAsSpecifiedInPDB, long int *target);

  //extern OBResidueData    resdat; now in mol.h

  /////////////////////////////////////////////////////////////////
 	int PDBFormat::SkipObjects(int n, OBConversion* pConv)
  {
    if (n == 0)
      ++ n;
    istream &ifs = *pConv->GetInStream();
    char buffer[BUFF_SIZE];
    while (n && ifs.getline(buffer,BUFF_SIZE))
      {
        if (EQn(buffer,"ENDMDL",6))
          -- n;
      }

    return ifs.good() ? 1 : -1;
  }
  /////////////////////////////////////////////////////////////////
   template <typename T> string to_string(T pNumber)
  {
    ostringstream oOStrStream;
    oOStrStream << pNumber;
    return oOStrStream.str();
  }

  /////////////////////////////////////////////////////////////////
  bool PDBFormat::ReadMolecule(OBBase* pOb, OBConversion* pConv)
  {

    OBMol* pmol = pOb->CastAndClear<OBMol>();
    if (pmol == nullptr)
      return false;

    //Define some references so we can use the old parameter names
    istream &ifs = *pConv->GetInStream();
    OBMol &mol = *pmol;
    const char* title = pConv->GetTitle();

    int chainNum = 1;
    char buffer[BUFF_SIZE] = {0,};
    string line, key, value;
    OBPairData *dp;

    mol.SetTitle(title);
    // We need to prevent chains perception routines from running while
    // we are adding residues from the PDB file
    mol.SetChainsPerceived();

    mol.BeginModify();
    bool ateend = false;
    while (ifs.good() && ifs.getline(buffer,BUFF_SIZE))
      {
        if (EQn(buffer,"ENDMDL",6)) {
          ateend = true;
          break;
        }
        if (EQn(buffer,"END",3)) {
          // eat anything until the next ENDMDL
          while (ifs.getline(buffer,BUFF_SIZE) && !EQn(buffer,"ENDMDL",6));
          ateend = true;
          break;
        }
        if (EQn(buffer,"TER",3)) {
          chainNum++;
          continue;
        }
        if (EQn(buffer,"ATOM",4) || EQn(buffer,"HETATM",6))
          {
            if( ! parseAtomRecord(buffer,mol,chainNum))
              {
                stringstream errorMsg;
                errorMsg << "WARNING: Problems reading a PDB file\n"
                         << "  Problems reading a ATOM/HETATM record.\n";
                obErrorLog.ThrowError(__FUNCTION__, errorMsg.str() , obError);
              }
            continue;
          }

        if (EQn(buffer,"CONECT",6)) {
          // Don't parse a CONECT record if the user tells us to ignore them
          if (!pConv->IsOption("c",OBConversion::INOPTIONS)) {
            parseConectRecord(buffer,mol);
            continue;
          }
        }

        // crystal cells
        if (EQn(buffer,"CRYST1",6)) {
          float a, b, c, alpha, beta, gamma;
          string group = "";

          sscanf (&(buffer[6]), "%9f%9f%9f%7f%7f%7f", &a, &b, &c,
                  &alpha, &beta, &gamma);
          buffer[66] = '\0';
          group += &(buffer[55]);
          Trim (group);
          fixRhombohedralSpaceGroupReader(group);

          OBUnitCell *pCell=new OBUnitCell;
          pCell->SetOrigin(fileformatInput);
          pCell->SetData(a,b,c,alpha,beta,gamma);
          pCell->SetSpaceGroup(group);
          pmol->SetData(pCell);
          continue;
        }

        // another record type, add it as an OBPairData entry
        line = buffer;
        // if the file is valid, all lines should have more than 6 characters
        if (line.length() < 6)
          {
            stringstream errorMsg;
            errorMsg << "ERROR: not a valid PDB file" << endl;
            obErrorLog.ThrowError(__FUNCTION__, errorMsg.str() , obError);
            return false;
          }
        key = line.substr(0,6); // the first 6 characters are the record name
        Trim(key);
        value = line.substr(6);

        // We haven't found this record yet
        if (!mol.HasData(key)) {
          dp = new OBPairData;
          dp->SetAttribute(key);
          dp->SetValue(value);
          dp->SetOrigin(fileformatInput);
          mol.SetData(dp);
        }
        // Add on additional lines
        else {
          dp = static_cast<OBPairData*>(mol.GetData(key));
          line = dp->GetValue();
          line += '\n';
          line += value;
          dp->SetValue(line);
        }
      }

    if (!mol.NumAtoms()) { // skip the rest of this processing
      mol.EndModify();
      return ateend; //explicitly empty molecules are not invalid
    }

    resdat.AssignBonds(mol);
    /*assign hetatm bonds based on distance*/

    mol.EndModify();
    // Clear all virtual bond data
    vector<OBGenericData*> vbonds = mol.GetAllData(OBGenericDataType::VirtualBondData);
    mol.DeleteData(vbonds);

    if (!pConv->IsOption("b",OBConversion::INOPTIONS))
      mol.ConnectTheDots();

    if (!pConv->IsOption("s",OBConversion::INOPTIONS) && !pConv->IsOption("b",OBConversion::INOPTIONS))
      mol.PerceiveBondOrders();

    // EndModify() blows away the chains perception flag so we set it again here
    mol.SetChainsPerceived();

    // Guess how many hydrogens are present on each atom based on typical valencies
    FOR_ATOMS_OF_MOL(matom, mol)
      OBAtomAssignTypicalImplicitHydrogens(&*matom);

    // clean out remaining blank lines
    while(ifs.peek() == '\n' && !ifs.eof())
    {
      ifs.getline(buffer,BUFF_SIZE);
    }

    return(true);
  }

  /////////////////////////////////////////////////////////////////////////
  //! Utility function to read a 5-digit integer starting from a specified column
  /*! This function reads a 5-digit integer, starting from column
    columnAsSpecifiedInPDB from the buffer, converts it to a long
    integer, and returns either false or true, if the conversion was
    successful or not. If the conversion was not successful, the target
    is set to a random value.

    For instance, the PDB Format Description for a CONECT record specifies

    COLUMNS        DATA TYPE        FIELD           DEFINITION
    ---------------------------------------------------------------------------------
    1 -  6         Record name      "CONECT"
    7 - 11         Integer          serial          Atom serial number
    ...

    To read the Atom serial number, you would call

    long int target;
    if ( readIntegerFromRecord(buffer, 7, &target) == false ) {
    cerr << "Could not parse" << endl;
    }

    This function does not check the length of the buffer, or
    strlen(buffer). If the buffer is not long enough => SEGFAULT.
  */
  static bool readIntegerFromRecord(char *buffer, unsigned int columnAsSpecifiedInPDB, long int *target)
  {
    char integerBuffer[6];
    integerBuffer[5] = '\0';

    strncpy(integerBuffer, buffer+columnAsSpecifiedInPDB-1, 5);

    char *errorCheckingEndPtr;
    *target = strtol(integerBuffer, &errorCheckingEndPtr, 10);
    if (integerBuffer == errorCheckingEndPtr)
      return(false);
    return(true);
  }

  //! Read a CONECT record
  /*! This function reads a CONECT record, as specified
    http://www.rcsb.org/pdb/docs/format/pdbguide2.2/guide2.2_frame.html,
    in short:

    COLUMNS         DATA TYPE        FIELD           DEFINITION
    ---------------------------------------------------------------------------------
    1 -  6         Record name      "CONECT"
    7 - 11         Integer          serial          Atom serial number
    12 - 16         Integer          serial          Serial number of bonded atom
    17 - 21         Integer          serial          Serial number of bonded atom
    22 - 26         Integer          serial          Serial number of bonded atom
    27 - 31         Integer          serial          Serial number of bonded atom
    32 - 36         Integer          serial          Serial number of hydrogen bonded atom
    37 - 41         Integer          serial          Serial number of hydrogen bonded atom
    42 - 46         Integer          serial          Serial number of salt bridged atom
    47 - 51         Integer          serial          Serial number of hydrogen bonded atom
    52 - 56         Integer          serial          Serial number of hydrogen bonded atom
    57 - 61         Integer          serial          Serial number of salt bridged atom

    Hydrogen bonds and salt bridges are ignored. --Stefan Kebekus.
  */

  bool parseConectRecord(char *buffer,OBMol &mol)
  {
    stringstream errorMsg;
    string clearError;

    // Setup strings and string buffers
    vector<string> vs;
    buffer[70] = '\0';
    if (strlen(buffer) < 70)
      {
        errorMsg << "WARNING: Problems reading a PDB file\n"
                 << "  Problems reading a CONECT record.\n"
                 << "  According to the PDB specification,\n"
                 << "  the record should have 70 columns, but OpenBabel found "
                 << strlen(buffer) << " columns." << endl;
        obErrorLog.ThrowError(__FUNCTION__, errorMsg.str() , obInfo);
        errorMsg.str(clearError);
      }

    // Serial number of the first atom, read from column 7-11 of the
    // connect record, to which the other atoms connect to.
    long int startAtomSerialNumber;
    // A pointer to the first atom.
    OBAtom *firstAtom = nullptr;
    // Serial numbers of the atoms which bind to firstAtom, read from
    // columns 12-16, 17-21, 22-27 and 27-31 of the connect record. Note
    // that we reserve space for 5 integers, but read only four of
    // them. This is to simplify the determination of the bond order;
    // see below.
    long int boundedAtomsSerialNumbers[5]  = {0,0,0,0,0};
    // Bools which tell us which of the serial numbers in
    // boundedAtomsSerialNumbers are read from the file, and which are
    // invalid
    bool boundedAtomsSerialNumbersValid[5] = {false, false, false, false, false};

    // Pragmatic approach -- too many non-standard PDB files out there
    // (including some old ones from us)
    // So if we have a small number of atoms, then try to break by spaces
    // Otherwise (i.e., NumAtoms() > 9,999 we need to go by position)
    // We'll switch back and forth a few times to save duplicating common code

    if (mol.NumAtoms() <= 9999)
      {
        // make sure we don't look at salt bridges or whatever, so cut the buffer short
        buffer[32] = '\0';
        tokenize(vs,buffer);
        if( vs.empty() || vs.size() < 2)
          return false;
        vs.erase(vs.begin()); // remove "CONECT"

        startAtomSerialNumber = atoi(vs[0].c_str());
      }
    else
      {
        if (readIntegerFromRecord(buffer, 7, &startAtomSerialNumber) == false)
          {
            errorMsg << "WARNING: Problems reading a PDB file\n"
                     << "  Problems reading a CONECT record.\n"
                     << "  According to the PDB specification,\n"
                     << "  columns 7-11 should contain the serial number of an atom.\n"
                     << "  THIS CONECT RECORD WILL BE IGNORED." << endl;
            obErrorLog.ThrowError(__FUNCTION__, errorMsg.str() , obWarning);
            return(false);
          }
      }

    vector<OBAtom*>::iterator i;
    for (OBAtom *a1 = mol.BeginAtom(i);a1;a1 = mol.NextAtom(i)) {
      // atoms may not have residue information, but if they do,
      // check serial numbers
      if (a1->GetResidue() != nullptr &&
          static_cast<long int>(a1->GetResidue()->
                                GetSerialNum(a1)) == startAtomSerialNumber)
        {
          firstAtom = a1;
          break;
        }
    }

    if (firstAtom == nullptr)
      {
        errorMsg << "WARNING: Problems reading a PDB file:\n"
                 << "  Problems reading a CONECT record.\n"
                 << "  According to the PDB specification,\n"
                 << "  columns 7-11 should contain the serial number of an atom.\n"
                 << "  No atom was found with this serial number.\n"
                 << "  THIS CONECT RECORD WILL BE IGNORED." << endl;
        obErrorLog.ThrowError(__FUNCTION__, errorMsg.str() , obWarning);
        return(false);
      }

    if (mol.NumAtoms() < 9999)
      {
        if (vs.size() > 1) boundedAtomsSerialNumbers[0] = atoi(vs[1].c_str());
        if (vs.size() > 2) boundedAtomsSerialNumbers[1] = atoi(vs[2].c_str());
        if (vs.size() > 3) boundedAtomsSerialNumbers[2] = atoi(vs[3].c_str());
        if (vs.size() > 4) boundedAtomsSerialNumbers[3] = atoi(vs[4].c_str());

        unsigned int limit = 4;
        if (vs.size() <= 4)
          limit = vs.size() - 1;

        for (unsigned int s = 0; s < limit; ++s)
          boundedAtomsSerialNumbersValid[s] = true;
      }
    else
      {
        // Now read the serial numbers. If the first serial number is not
        // present, this connect record probably contains only hydrogen
        // bonds and salt bridges, which we ignore. In that case, we just
        // exit gracefully.
        boundedAtomsSerialNumbersValid[0] = readIntegerFromRecord(buffer, 12, boundedAtomsSerialNumbers+0);
        if (boundedAtomsSerialNumbersValid[0] == false)
          return(true);
        boundedAtomsSerialNumbersValid[1] = readIntegerFromRecord(buffer, 17, boundedAtomsSerialNumbers+1);
        boundedAtomsSerialNumbersValid[2] = readIntegerFromRecord(buffer, 22, boundedAtomsSerialNumbers+2);
        boundedAtomsSerialNumbersValid[3] = readIntegerFromRecord(buffer, 27, boundedAtomsSerialNumbers+3);
      }

    // Now iterate over the VALID boundedAtomsSerialNumbers and connect
    // the atoms.
    for(unsigned int k=0; boundedAtomsSerialNumbersValid[k]; k++)
      {
        // Find atom that is connected to, write an error message
        OBAtom *connectedAtom = nullptr;
        for (OBAtom *a1 = mol.BeginAtom(i);a1;a1 = mol.NextAtom(i)) {
          // again, atoms may not have residues, but if they do, check serials
          if (a1->GetResidue() != nullptr &&
              static_cast<long int>(a1->GetResidue()->
                                    GetSerialNum(a1)) == boundedAtomsSerialNumbers[k])
            {
              connectedAtom = a1;
              break;
            }
        }
        if (connectedAtom == nullptr)
          {
            errorMsg << "WARNING: Problems reading a PDB file:\n"
                     << "  Problems reading a CONECT record.\n"
                     << "  According to the PDB specification,\n"
                     << "  Atoms with serial #" << startAtomSerialNumber
                     << " and #" << boundedAtomsSerialNumbers[k]
                     << " should be connected\n"
                     << "  However, an atom with serial #" << boundedAtomsSerialNumbers[k] << " was not found.\n"
                     << "  THIS CONECT RECORD WILL BE IGNORED." << endl;
            obErrorLog.ThrowError(__FUNCTION__, errorMsg.str() , obWarning);
            return(false);
          }

        // Figure the bond order
        unsigned char order = 0;
        while(boundedAtomsSerialNumbersValid[k+order+1] && (boundedAtomsSerialNumbers[k+order]
                                                            == boundedAtomsSerialNumbers[k+order+1]))
          order++;
        k += order;

        // Generate the bond
        if (firstAtom->GetIdx() < connectedAtom->GetIdx()) { // record the bond 'in one direction' only
          OBBond *bond = mol.GetBond(firstAtom, connectedAtom);
          if (!bond)
            mol.AddBond(firstAtom->GetIdx(), connectedAtom->GetIdx(), order+1);
          else // An additional CONECT record with the same firstAtom that references
               // a bond created in the previous CONECT record.
               // For example, the 1136->1138 double bond in the following:
               //   CONECT 1136 1128 1137 1137 1138
               //   CONECT 1136 1138 1139
            bond->SetBondOrder(bond->GetBondOrder() + order+1);
        }

      }
    return(true);
  }

  //////////////////////////////////////////////////////////////////////////////
  bool PDBFormat::WriteMolecule(OBBase* pOb, OBConversion* pConv)
  {
    OBMol* pmol = dynamic_cast<OBMol*>(pOb);
    if (pmol == nullptr)
      return false;

    //Define some references so we can use the old parameter names
    ostream &ofs = *pConv->GetOutStream();
    OBMol &mol = *pmol;

    unsigned int i;
    char buffer[BUFF_SIZE];
    char type_name[10] = {0,}, padded_name[10] = {0,};
    char the_res[10] = {0,};
    char segname[10] = {0,};
    char the_chain = ' ';
    const char *element_name;
    int res_num;
    char the_insertioncode = ' ';
    bool het=true;
    int model_num = 0;
    const int MAX_HM_NAME_LEN = 11;

    if (!pConv->IsLast() || pConv->GetOutputIndex() > 1)
      { // More than one molecule record
        model_num = pConv->GetOutputIndex(); // MODEL 1-based index
        snprintf(buffer, BUFF_SIZE, "MODEL %8d", model_num);
        ofs << buffer << endl;
      }

    // write back all fields (REMARKS, HELIX, SHEET, SITE, ...)
    bool compndWritten = false;
    bool authorWritten = false;
    std::vector<OBGenericData*> pairData = mol.GetAllData(OBGenericDataType::PairData);
    for (std::vector<OBGenericData*>::iterator data = pairData.begin(); data != pairData.end(); ++data) {
      OBPairData *pd = static_cast<OBPairData*>(*data);
      string attr = pd->GetAttribute();

      // filter to make sure we are writing pdb fields only
      if (attr != "HEADER" && attr != "OBSLTE" && attr != "TITLE" && attr != "SPLIT" &&
          attr != "CAVEAT" && attr != "COMPND" && attr != "SOURCE" && attr != "KEYWDS" &&
          attr != "EXPDTA" && attr != "NUMMDL" && attr != "MDLTYP" && attr != "AUTHOR" &&
          attr != "REVDAT" && attr != "SPRSDE" && attr != "JRNL" && attr != "REMARK" &&
          attr != "DBREF" && attr != "DBREF1" && attr != "DBREF2" && attr != "SEQADV" &&
          attr != "SEQRES" && attr != "MODRES" && attr != "HET" && attr != "HETNAM" &&
          attr != "HETSYN" && attr != "FORMUL" && attr != "HELIX" && attr != "SHEET" &&
          attr != "SSBOND" && attr != "LINK" && attr != "CISPEP" && attr != "SITE" &&
          attr != "ORIGX1" && attr != "ORIGX2" && attr != "ORIGX3" && attr != "SCALE1" &&
          attr != "SCALE2" && attr != "SCALE3" && attr != "MATRIX1" && attr != "MATRIX2" &&
          attr != "MATRIX3" && attr != "MODEL")
        continue;

      if (attr == "COMPND")
        compndWritten = true;
      if (attr == "AUTHOR")
        authorWritten = true;

      // compute spacing needed. HELIX, SITE, HET, ... are trimmed when reading
      int nSpacing = 6 - attr.size();
      for (int i = 0; i < nSpacing; ++i)
        attr += " ";


      std::string lines = pd->GetValue();
      string::size_type last = 0;
      string::size_type pos = lines.find('\n');
      while (last != string::npos) {
        string line = lines.substr(last, pos - last);
        if (pos == string::npos)
          last = string::npos;
        else
          last = pos + 1;
        pos = lines.find('\n', last);

        ofs << attr << line << endl;
      }
    }

    if (!compndWritten) {
      if (strlen(mol.GetTitle()) > 0)
        snprintf(buffer, BUFF_SIZE, "COMPND    %s ",mol.GetTitle());
      else
        snprintf(buffer, BUFF_SIZE, "COMPND    UNNAMED");
      ofs << buffer << endl;
    }

    if (!authorWritten) {
      snprintf(buffer, BUFF_SIZE, "AUTHOR    GENERATED BY OPEN BABEL %s",BABEL_VERSION);
      ofs << buffer << endl;
    }

    // Write CRYST1 record, containing unit cell parameters, space group
    // and Z value (supposed to be 1)
    if (pmol->HasData(OBGenericDataType::UnitCell))
      {
        OBUnitCell *pUC = (OBUnitCell*)pmol->GetData(OBGenericDataType::UnitCell);
        if(pUC->GetSpaceGroup()){
          string tmpHM=pUC->GetSpaceGroup()->GetHMName();
          fixRhombohedralSpaceGroupWriter(tmpHM);

          // Do we have an extended HM symbol, with origin choice as ":1" or ":2" ? If so, remove it.
          size_t n=tmpHM.find(":");
          if(n!=string::npos) tmpHM=tmpHM.substr(0, n);

          if (pConv->IsOption("o", OBConversion::OUTOPTIONS))
            {
              unsigned int origin = pUC->GetSpaceGroup()->GetOriginAlternative();
              if (origin == pUC->GetSpaceGroup()->HEXAGONAL_ORIGIN)
                tmpHM[0] = 'H';
              else if (origin > 0)
                tmpHM += ":" + to_string(origin);

              if (tmpHM.length() > MAX_HM_NAME_LEN)
              {
                tmpHM.erase(std::remove(tmpHM.begin(), tmpHM.end(), ' '),
                            tmpHM.end());
              }
            }

          snprintf(buffer, BUFF_SIZE,
                   "CRYST1%9.3f%9.3f%9.3f%7.2f%7.2f%7.2f %-11s 1",
                   pUC->GetA(), pUC->GetB(), pUC->GetC(),
                   pUC->GetAlpha(), pUC->GetBeta(), pUC->GetGamma(),
                   tmpHM.c_str());
        }
        else
          snprintf(buffer, BUFF_SIZE,
                   "CRYST1%9.3f%9.3f%9.3f%7.2f%7.2f%7.2f %-11s 1",
                   pUC->GetA(), pUC->GetB(), pUC->GetC(),
                   pUC->GetAlpha(), pUC->GetBeta(), pUC->GetGamma(),
                   "P1");

        ofs << buffer << endl;
      }

    // before we write any records, we should check to see if any coord < -1000
    // which will cause errors in the formatting

    double minX, minY, minZ;
    minX = minY = minZ = -999.0f;
    FOR_ATOMS_OF_MOL(a, mol)
      {
        if (a->GetX() < minX)
          minX = a->GetX();
        if (a->GetY() < minY)
          minY = a->GetY();
        if (a->GetZ() < minZ)
          minZ = a->GetZ();
      }
    vector3 transV = VZero;
    if (minX < -999.0)
      transV.SetX(-1.0*minX - 900.0);
    if (minY < -999.0)
      transV.SetY(-1.0*minY - 900.0);
    if (minZ < -999.0)
      transV.SetZ(-1.0*minZ - 900.0);

    // if minX, minY, or minZ was never changed, shift will be 0.0f
    // otherwise, move enough so that smallest coord is > -999.0f
    mol.Translate(transV);

    OBAtom *atom;
    OBResidue *res;
    for (i = 1; i <= mol.NumAtoms(); i++)
      {
        atom = mol.GetAtom(i);
        strncpy(type_name, OBElements::GetSymbol(atom->GetAtomicNum()), sizeof(type_name));
        type_name[sizeof(type_name) - 1] = '\0';

        //two char. elements are on position 13 and 14 one char. start at 14
        if (strlen(type_name) > 1)
          type_name[1] = toupper(type_name[1]);
        else
          {
            char tmp[10];
            strncpy(tmp, type_name, 9); // make sure to null-terminate tmp
            snprintf(type_name, sizeof(type_name), " %-3s", tmp);
          }

        if ((res = atom->GetResidue()) != nullptr)
          {
            het = res->IsHetAtom(atom);
            snprintf(the_res,4,"%s",(char*)res->GetName().c_str());
            the_res[4] = '\0';
            snprintf(type_name,5,"%s",(char*)res->GetAtomID(atom).c_str());
            the_chain = res->GetChain();

            snprintf(segname,5,"%s", (char*)res->GetSegName().c_str());

            //two char. elements are on position 13 and 14 one char. start at 14
            if (strlen(OBElements::GetSymbol(atom->GetAtomicNum())) == 1)
              {
                if (strlen(type_name) < 4)
                  {
                    char tmp[10];
                    strncpy(tmp, type_name, 9); // make sure to null-terminate tmp
                    snprintf(padded_name, sizeof(padded_name), " %-3s", tmp);
                    strncpy(type_name,padded_name,4);
                    type_name[4] = '\0';
                  }
                else
                  {
                    /*
                      type_name[4] = type_name[3];
                      type_name[3] = type_name[2];
                      type_name[2] = type_name[1];
                      type_name[1] = type_name[0];
                      type_name[0] = type_name[4];
                    */
                    type_name[4] = '\0';
                  }
              }
            res_num = res->GetNum();
            the_insertioncode = res->GetInsertionCode();
            if (0 == the_insertioncode) the_insertioncode=' ';
          }
        else
          {
            strcpy(the_res,"UNK");
            the_res[3] = '\0';
            snprintf(padded_name,sizeof(padded_name), "%s",type_name);
            strncpy(type_name,padded_name,4);
            type_name[4] = '\0';
            res_num = 1;
            the_insertioncode=' ';
            strcpy(segname,"    ");
          }

        element_name = OBElements::GetSymbol(atom->GetAtomicNum());

        int charge = atom->GetFormalCharge();
        char scharge[3] = { ' ', ' ', '\0' };
        if(0 != charge)
          {
            snprintf(scharge, 3, "%+d", charge);
            char tmp = scharge[1];
            scharge[1] = scharge[0];
            scharge[0] = tmp;
          }

        double occup = 1.0;
        if (atom->HasData("_atom_site_occupancy"))
        {
         OBPairFloatingPoint *occup_fp = dynamic_cast<OBPairFloatingPoint*> (atom->GetData("_atom_site_occupancy"));
         occup = occup_fp->GetGenericValue();
        }

        snprintf(buffer, BUFF_SIZE, "%s%5d %-4s %-3s %c%4d%c   %8.3f%8.3f%8.3f%6.2f  0.00      %4s%2s%2s\n",
                 het?"HETATM":"ATOM  ",
                 i,
                 type_name,
                 the_res,
                 the_chain,
                 res_num,
                 the_insertioncode,
                 atom->GetX(),
                 atom->GetY(),
                 atom->GetZ(),
                 occup,
                 segname,
                 element_name,
                 scharge);
        ofs << buffer;
      }

    OBAtom *nbr;
    vector<OBBond*>::iterator k;
    for (i = 1; i <= mol.NumAtoms(); i ++)
      {
        atom = mol.GetAtom(i);
        if (atom->GetExplicitDegree() == 0)
          continue; // no need to write a CONECT record -- no bonds

        // Write out up to 4 real bonds per line PR#1711154
        int currentValence = 0;
        for (nbr = atom->BeginNbrAtom(k);nbr;nbr = atom->NextNbrAtom(k))
          {
            OBBond *bond = mol.GetBond(atom, nbr);
            if(!bond) continue;
            unsigned bondorder = bond->GetBondOrder();
            if(bondorder == 0 || pConv->IsOption("n", OBConversion::OUTOPTIONS)) 
              bondorder = 1;
            //a non-standard convention is to store bond orders by
            //replicating conect records
            for(unsigned bo = 0; bo < bondorder; bo++) {
              if ((currentValence % 4) == 0) {
                if (currentValence > 0) {
                  // Add the trailing space to finish the previous record
                  ofs << "                                       \n";
                }
                // write the start of a new CONECT record
                snprintf(buffer, BUFF_SIZE, "CONECT%5d", i);
                ofs << buffer;
              }
              currentValence++;
              snprintf(buffer, BUFF_SIZE, "%5d", nbr->GetIdx());
              ofs << buffer;
            }
          }

        // Add trailing spaces
        while ((currentValence % 4) != 0) {
          ofs << "     ";
          currentValence++;
        }
        ofs << "                                       \n";
      }

    snprintf(buffer, BUFF_SIZE, "MASTER        0    0    0    0    0    0    0    0 ");
    ofs << buffer;
    snprintf(buffer, BUFF_SIZE, "%4d    0 %4d    0\n",mol.NumAtoms(),mol.NumAtoms());
    ofs << buffer;

    if (model_num) {
      ofs << "ENDMDL" << endl;
	  if (pConv->IsLast()) {
	    ofs << "END\n";
	  }
    }
	else {
	  ofs << "END\n";
	}

    return(true);
  }

  ////////////////////////////////////////////////////////////////
  static void fixRhombohedralSpaceGroupWriter(string &strHM)
  {
    /* This is due to the requirment of PDB to name rhombohedral groups
       with H (http://deposit.rcsb.org/adit/docs/pdb_atom_format.html) */
    const int SIZE = 7;
    const char* groups[SIZE]  =   {"R 3:H",
                                   "R -3:H",
                                   "R 3 2:H",
                                   "R 3 m:H",
                                   "R 3 c:H",
                                   "R -3 m:H",
                                   "R -3 c:H"};

    std::vector<string> vec(groups, groups + SIZE);
    if(std::find(vec.begin(), vec.end(), strHM) != vec.end())
    {
      strHM[0] = 'H';
    }
  }

  static void fixRhombohedralSpaceGroupReader(string &strHM)
  {
    /* This is due to the requirment of PDB to name rhombohedral groups
       with H (http://deposit.rcsb.org/adit/docs/pdb_atom_format.html) */
    const int SIZE = 7;
    const char* groups[SIZE]  =   {"H 3",
                                   "H -3",
                                   "H 3 2",
                                   "H 3 m",
                                   "H 3 c",
                                   "H -3 m",
                                   "H -3 c"};

    std::vector<string> vec(groups, groups + SIZE);

    if(std::find(vec.begin(), vec.end(), strHM) != vec.end())
    {
      strHM[0] = 'R';
      strHM += ":H";
    }
  }

  /*

     From http://deposit.rcsb.org/adit/docs/pdb_atom_format.html

	COLUMNS        DATA TYPE       CONTENTS
	--------------------------------------------------------------------------------
	 1 -  6        Record name     "ATOM  "
	 7 - 11        Integer         Atom serial number.
	13 - 16        Atom            Atom name.
	17             Character       Alternate location indicator.
	18 - 20        Residue name    Residue name.
	22             Character       Chain identifier.
	23 - 26        Integer         Residue sequence number.
	27             AChar           Code for insertion of residues.
	31 - 38        Real(8.3)       Orthogonal coordinates for X in Angstroms.
	39 - 46        Real(8.3)       Orthogonal coordinates for Y in Angstroms.
	47 - 54        Real(8.3)       Orthogonal coordinates for Z in Angstroms.
	55 - 60        Real(6.2)       Occupancy.
	61 - 66        Real(6.2)       Temperature factor (Default = 0.0).
	73 - 76        LString(4)      Segment identifier, left-justified.
	77 - 78        LString(2)      Element symbol, right-justified.
	79 - 80        LString(2)      Charge on the atom.
  */
  static bool parseAtomRecord(char *buffer, OBMol &mol,int /*chainNum*/)
  /* ATOMFORMAT "(i5,1x,a4,a1,a3,1x,a1,i4,a1,3x,3f8.3,2f6.2,a2,a2)" */
  {
    string sbuf = &buffer[6];
    if (sbuf.size() < 48)
      return(false);

    bool hetatm = (EQn(buffer,"HETATM",6)) ? true : false;
    bool elementFound = false; // true if correct element found in col 77-78

    /* serial number */
    string serno = sbuf.substr(0,5);

    /* atom name */
    string atmid = sbuf.substr(6,4);

    /* chain */
    char chain = sbuf.substr(15,1)[0];

    /* insertion code */
    char insertioncode = sbuf.substr(27-6-1,1)[0];
    if (' '==insertioncode) insertioncode=0;

    /* segname */
    string segname;
    if (sbuf.size() > 67) {
      segname = sbuf.substr(66,4);
      if(segname == "    ") { //unset should be empty string
        segname = string();
      }     
    }
    /* element */
    string element = "  ";
    if (sbuf.size() > 71)
      {
        element = sbuf.substr(70,2);
        if (isalpha(element[1]))
          {
            if (element[0] == ' ')
              {
                element.erase(0, 1);
                elementFound = true;
              }
            else if (isalpha(element[0]))
              {
                elementFound = true;
                element[1] = tolower(element[1]);
              }
          }
      }

    if (!elementFound)
      {
        stringstream errorMsg;
        errorMsg << "WARNING: Problems reading a PDB file\n"
                 << "  Problems reading a HETATM or ATOM record.\n"
                 << "  According to the PDB specification,\n"
                 << "  columns 77-78 should contain the element symbol of an atom.\n"
                 << "  but OpenBabel found '" << element << "' (atom " << mol.NumAtoms()+1 << ")";
        obErrorLog.ThrowError(__FUNCTION__, errorMsg.str(), obWarning);
      }

    // charge - optional
    string scharge;
    if (sbuf.size() > 73)
      {
        scharge = sbuf.substr(72,2);
      }

    //trim spaces on the right and left sides
    while (!atmid.empty() && atmid[0] == ' ')
      atmid = atmid.erase(0, 1);

    while (!atmid.empty() && atmid[atmid.size()-1] == ' ')
      atmid = atmid.substr(0,atmid.size()-1);

    /* residue name */
    string resname = sbuf.substr(11,3);
    if (resname == "   ")
      resname = "UNK";
    else
      {
        while (!resname.empty() && resname[0] == ' ')
          resname = resname.substr(1,resname.size()-1);

        while (!resname.empty() && resname[resname.size()-1] == ' ')
          resname = resname.substr(0,resname.size()-1);
      }

    string type;
    if (!elementFound) {
      // OK, we have to fall back to determining the element from the atom type
      // This is unreliable, but there's no other choice
      if (EQn(buffer,"ATOM",4)) {
        type = atmid.substr(0,2);
        if (isdigit(type[0])) {
          // sometimes non-standard files have, e.g 11HH
          if (!isdigit(type[1])) type = atmid.substr(1,1);
          else type = atmid.substr(2,1);
        } else if ((sbuf[6] == ' ' &&
                   strncasecmp(type.c_str(), "Zn", 2) != 0 &&
                   strncasecmp(type.c_str(), "Fe", 2) != 0) ||
                   isdigit(type[1]))	//type[1] is digit in Platon
          type = atmid.substr(0,1);     // one-character element


        if (resname.substr(0,2) == "AS" || resname[0] == 'N') {
          if (atmid == "AD1")
            type = "O";
          if (atmid == "AD2")
            type = "N";
        }
        if (resname.substr(0,3) == "HIS" || resname[0] == 'H') {
          if (atmid == "AD1" || atmid == "AE2")
            type = "N";
          if (atmid == "AE1" || atmid == "AD2")
            type = "C";
        }
        if (resname.substr(0,2) == "GL" || resname[0] == 'Q') {
          if (atmid == "AE1")
            type = "O";
          if (atmid == "AE2")
            type = "N";
        }
        // fix: #2002557
        if (atmid[0] == 'H' &&
            (atmid[1] == 'D' || atmid[1] == 'E' ||
             atmid[1] == 'G' || atmid[1] == 'H' ||
             atmid[1] == 'N')) // HD, HE, HG, HH, HN...
          type = "H";

        if (type.size() == 2)
          type[1] = tolower(type[1]);

      } else { //must be hetatm record
        if (isalpha(element[1]) && (isalpha(element[0]) || (element[0] == ' '))) {
          if (isalpha(element[0]))
            type = element.substr(0,2);
          else
            type = element.substr(1,1);

          if (type.size() == 2)
            type[1] = tolower(type[1]);
        } else { // no element column to use
          if (isalpha(atmid[0])) {
            if (atmid.size() > 2)
              type = atmid.substr(0,2);
            else if (atmid[0] == 'A') // alpha prefix
              type = atmid.substr(1, atmid.size() - 1);
            else
              type = atmid.substr(0,1);
          } else if (atmid[0] == ' ')
            type = atmid.substr(1,1); // one char element
          else
            type = atmid.substr(1,2);

          // Some cleanup steps
          if (atmid == resname) {
            type = atmid;
            if (type.size() == 2)
              type[1] = tolower(type[1]);
          } else
            if (resname == "ADR" || resname == "COA" || resname == "FAD" ||
                resname == "GPG" || resname == "NAD" || resname == "NAL" ||
                resname == "NDP" || resname == "ABA") {
              if (type.size() > 1)
                type = type.substr(0,1);
              //type.erase(1,type.size()-1);
            } else // other residues
              if (isdigit(type[0])){
                type = type.substr(1,1);
              }
              else
                if (type.size() > 1 && isdigit(type[1]))
                  type = type.substr(0,1);
                else
                  if (type.size() > 1 && isalpha(type[1])) {
                    if (type[0] == 'O' && type[1] == 'H')
                      type = type.substr(0,1); // no "Oh" element (e.g. 1MBN)
                    else if(isupper(type[1])) {
                      type[1] = tolower(type[1]);
                    }
                  }
        }

      } // HETATM records
    } // no element column to use

    OBAtom atom;
    /* X, Y, Z */
    string xstr = sbuf.substr(24,8);
    string ystr = sbuf.substr(32,8);
    string zstr = sbuf.substr(40,8);
    vector3 v(atof(xstr.c_str()),atof(ystr.c_str()),atof(zstr.c_str()));
    atom.SetVector(v);

    double occupancy = atof(sbuf.substr(48, 6).c_str());
    OBPairFloatingPoint* occup = new OBPairFloatingPoint;
    occup->SetAttribute("_atom_site_occupancy");
    if (occupancy <= 0.0 || occupancy > 1.0){
      occupancy = 1.0;
    }
    occup->SetValue(occupancy);
    occup->SetOrigin(fileformatInput);
    atom.SetData(occup);

    // useful for debugging unknown atom types (e.g., PR#1577238)
    //    cout << mol.NumAtoms() + 1  << " : '" << element << "'" << " " << OBElements::GetAtomicNum(element.c_str()) << endl;
    if (elementFound)
      atom.SetAtomicNum(OBElements::GetAtomicNum(element.c_str()));
    else { // use our old-style guess from athe atom type
      unsigned int atomic_num = OBElements::GetAtomicNum(type.c_str());
      if (atomic_num ==  0) { //try one character if two character element not found
        type = type.substr(0,1);
        atomic_num = OBElements::GetAtomicNum(type.c_str());
      }
      atom.SetAtomicNum(atomic_num);
    }

    if ( (! scharge.empty()) && "  " != scharge )
      {
        if ( isdigit(scharge[0]) && ('+' == scharge[1] || '-' == scharge[1]) )
          {
            const char reorderCharge[3] = { scharge[1], scharge[0], '\0' };
            const int charge = atoi(reorderCharge);
            atom.SetFormalCharge(charge);
          }
        else
          {
            stringstream errorMsg;
            errorMsg << "WARNING: Problems reading a PDB file\n"
                     << "  Problems reading a HETATM or ATOM record.\n"
                     << "  According to the PDB specification,\n"
                     << "  columns 79-80 should contain charge of the atom\n"
                     << "  but OpenBabel found '" << scharge << "' (atom " << mol.NumAtoms()+1 << ").";
            obErrorLog.ThrowError(__FUNCTION__, errorMsg.str(), obWarning);
          }
      }
    else {
      atom.SetFormalCharge(0);
    }

    /* residue sequence number */
    string resnum = sbuf.substr(16,4);
    OBResidue *res  = (mol.NumResidues() > 0) ? mol.GetResidue(mol.NumResidues()-1) : nullptr;
    if (res == nullptr
        || res->GetName() != resname
        || res->GetNumString() != resnum
        || res->GetChain() != chain
        || res->GetInsertionCode() != insertioncode
        || res->GetSegName() != segname)
      {
        vector<OBResidue*>::iterator ri;
        for (res = mol.BeginResidue(ri) ; res ; res = mol.NextResidue(ri))
          if (res->GetName() == resname
              && res->GetNumString() == resnum
              && static_cast<int>(res->GetChain()) == chain
<<<<<<< HEAD
              && static_cast<int>(res->GetInsertionCode()) == insertioncode) {
            if (insertioncode) obErrorLog.ThrowError(__FUNCTION__,std::string("I: identified residue wrt insertion code: '")+insertioncode,obWarning);
=======
              && static_cast<int>(res->GetInsertionCode()) == insertioncode
              && res->GetSegName() == segname) {
            if (insertioncode) fprintf(stderr,"I: identified residue wrt insertion code: '%c'\n",insertioncode);
>>>>>>> 889c350f
            break;
          }

        if (res == nullptr) {
          res = mol.NewResidue();
          res->SetChain(chain);
          res->SetName(resname);
          res->SetNum(resnum);
          res->SetInsertionCode(insertioncode);
          res->SetSegName(segname);
        }
      }

    if (!mol.AddAtom(atom))
      return(false);
    else {
      OBAtom *atom = mol.GetAtom(mol.NumAtoms());

      res->AddAtom(atom);
      res->SetSerialNum(atom, atoi(serno.c_str()));
      res->SetAtomID(atom, sbuf.substr(6,4));
      res->SetHetAtom(atom, hetatm);

      return(true);
    }
  } // end reading atom records

} //namespace OpenBabel<|MERGE_RESOLUTION|>--- conflicted
+++ resolved
@@ -1151,14 +1151,9 @@
           if (res->GetName() == resname
               && res->GetNumString() == resnum
               && static_cast<int>(res->GetChain()) == chain
-<<<<<<< HEAD
-              && static_cast<int>(res->GetInsertionCode()) == insertioncode) {
-            if (insertioncode) obErrorLog.ThrowError(__FUNCTION__,std::string("I: identified residue wrt insertion code: '")+insertioncode,obWarning);
-=======
               && static_cast<int>(res->GetInsertionCode()) == insertioncode
               && res->GetSegName() == segname) {
             if (insertioncode) fprintf(stderr,"I: identified residue wrt insertion code: '%c'\n",insertioncode);
->>>>>>> 889c350f
             break;
           }
 
